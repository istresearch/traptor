<<<<<<< HEAD
__version__ = '4.0.11.1'
=======
__version__ = '4.0.12'
>>>>>>> c0ce6e20

if __name__ == '__main__':
    print(__version__)
<|MERGE_RESOLUTION|>--- conflicted
+++ resolved
@@ -1,8 +1,4 @@
-<<<<<<< HEAD
-__version__ = '4.0.11.1'
-=======
 __version__ = '4.0.12'
->>>>>>> c0ce6e20
 
 if __name__ == '__main__':
     print(__version__)
