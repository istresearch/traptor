--- conflicted
+++ resolved
@@ -1,9 +1,4 @@
-<<<<<<< HEAD
 __version__ = '1.2.6.dev'
-VERSION = tuple(int(x) for x in __version__.split('.'))
-=======
-__version__ = '1.2.5'
 
 if __name__ == '__main__':
-    print(__version__)
->>>>>>> 601ab4a9
+    print(__version__)