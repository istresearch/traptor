--- conflicted
+++ resolved
@@ -1,8 +1,4 @@
-<<<<<<< HEAD
-__version__ = '1.4.8'
-=======
-__version__ = '1.4.9'
->>>>>>> 3a154b78
+__version__ = '1.4.10'
 
 if __name__ == '__main__':
     print(__version__)