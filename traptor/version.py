--- conflicted
+++ resolved
@@ -1,8 +1,4 @@
-<<<<<<< HEAD
-__version__ = '1.4.12.0'
-=======
-__version__ = '1.4.13.0-dev'
->>>>>>> 27fcdc3c
+__version__ = '1.4.12.1'
 
 if __name__ == '__main__':
     print(__version__)