#!/usr/bin/env python
import json
import re
import sys
import time
import dateutil.parser as parser

from redis import StrictRedis, ConnectionError
from kafka import SimpleProducer, KafkaClient
from kafka.common import (NotLeaderForPartitionError, KafkaUnavailableError)
from birdy.twitter import StreamClient, TwitterApiError
import click

import threading

from scutils.log_factory import LogFactory

from settings import (KAFKA_HOSTS, KAFKA_TOPIC, APIKEYS, TRAPTOR_ID,
                      TRAPTOR_TYPE, REDIS_HOST, REDIS_PORT, REDIS_DB,
                      REDIS_PUBSUB_CHANNEL)


# Override the default JSONobject
class MyBirdyClient(StreamClient):
    @staticmethod
    def get_json_object_hook(data):
        return data


class Traptor(object):

    def __init__(self,
                 redis_conn,
                 pubsub_conn,
                 traptor_type,
                 apikeys,
                 traptor_id=0,
                 kafka_hosts='localhost:9092',
                 kafka_topic='traptor',
                 kafka_enabled=True,
                 log_level='INFO',
                 test=False,
                 traptor_notify_channel='traptor-notify'
                 ):
        """
        Traptor base class.

        :param dict apikeys: dictionary of API keys for traptor instnace.  See
                             settings.py for details.
        :param str traptor_type: follow, track, or geo.
        :param int traptor_id: numerical ID of traptor instance.
        :param str kafka_hosts: kafka hosts to connect to.
        :param str kafka_topic: name of the kafka topic to write to.
        :param str redis_conn: redis connection to use.
        :param bool kafka_enabled: write to kafka or just log to something else.
        :param str log_level: log level of the traptor logger instance.
        :param bool test: True for traptor test instance.
        :param str traptor_notify_channel: name of the Traptor PubSub channel to subscribe to
        :param str pubsub_conn: redis pubsub connection to use

        """
        self.apikeys = apikeys
        self.traptor_type = traptor_type
        self.traptor_id = traptor_id
        self.kafka_hosts = kafka_hosts
        self.kafka_topic = kafka_topic
        self.redis_conn = redis_conn
        self.kafka_enabled = kafka_enabled
        self.log_level = log_level
        self.test = test
        self.traptor_notify_channel = traptor_notify_channel
        self.pubsub_conn = pubsub_conn

    def __repr__(self):
        return 'Traptor({}, {}, {}, {}, {}, {}, {}, {}, {}, {} ,{})'.format(
            self.apikeys,
            self.traptor_type,
            self.traptor_id,
            self.kafka_hosts,
            self.kafka_topic,
            self.redis_conn,
            self.kafka_enabled,
            self.log_level,
            self.test,
            self.traptor_notify_channel,
            self.pubsub_conn
        )

    def _setup(self):
        """
        Load everything up. Note that any arg here will override both
        default and custom settings.
        """

        # Set up logging
        self.logger = LogFactory.get_instance(name='traptor',
                                              level=self.log_level)

        # Set the restart_flag to False
        self.restart_flag = False

        # Set up required connections
        self._setup_birdy()

        if self.kafka_enabled:
            self._setup_kafka()

    def _setup_birdy(self):
        """ Set up a birdy twitter stream.
            If there is a TwitterApiError it will exit with status code 3.
            This was done to prevent services like supervisor from automatically
            restart the process causing the twitter API to get locked out.

            Creates ``self.birdy_conn``.
        """

        # Set up a birdy twitter streaming client
        self.logger.info('Setting up birdy connection...')
        self.birdy_conn = MyBirdyClient(
                                        self.apikeys['CONSUMER_KEY'],
                                        self.apikeys['CONSUMER_SECRET'],
                                        self.apikeys['ACCESS_TOKEN'],
                                        self.apikeys['ACCESS_TOKEN_SECRET']
                                        )

    def _setup_kafka(self):
        """ Set up a Kafka connection.

            Creates ``self.kafka_conn`` if it can reach the kafka brokers.
        """
        if self.kafka_enabled:
            self.logger.info('Setting up kafka connection...')
            self.kafka_conn = KafkaClient(hosts=self.kafka_hosts)
        else:
            self.logger.info('Skipping kafka connection setup')
            self.kafka_conn = None

    def _create_kafka_producer(self, kafka_topic):
        """ Create a kafka producer.
            If it cannot find one it will exit with error code 3.

            Creates ``self.kafka_producer``.
        """
        try:
            self.logger.debug('Creating kafka producer for "{}"...'.format(self.kafka_topic))
            self.kafka_producer = SimpleProducer(self.kafka_conn)
        except KafkaUnavailableError as e:
            self.logger.critical(e)
            sys.exit(3)
        try:
            self.logger.debug('Ensuring the "{}" kafka topic exists'.format(self.kafka_topic))
            self.kafka_conn.ensure_topic_exists(self.kafka_topic)
        except:
            raise

    def _create_birdy_stream(self):
        """ Create a birdy twitter stream.
            If there is a TwitterApiError it will exit with status code 3.
            This was done to prevent services like supervisor from automatically
            restart the process causing the twitter API to get locked out.

            Creates ``self.birdy_stream``.
        """

        if self.traptor_type == 'follow':
            # Try to set up a twitter stream using twitter id list
            try:
                self.logger.info('Creating birdy "follow" stream')
                self.birdy_stream = self.birdy_conn.stream.statuses.filter.post(follow=self.twitter_rules)
            except TwitterApiError as e:
                self.logger.critical(e)
                sys.exit(3)
        elif self.traptor_type == 'track':
            # Try to set up a twitter stream using twitter term list
            try:
                self.logger.info('Creating birdy "track" stream')
                self.birdy_stream = self.birdy_conn.stream.statuses.filter.post(track=self.twitter_rules)
            except TwitterApiError as e:
                self.logger.critical(e)
                sys.exit(3)
        elif self.traptor_type == 'locations':
            # Try to set up a twitter stream using twitter term list
            try:
                self.logger.info('Creating birdy "locations" stream')
                self.birdy_stream = self.birdy_conn.stream.statuses.filter.post(locations=self.twitter_rules)
            except TwitterApiError as e:
                self.logger.critical(e)
                sys.exit(3)
        else:
            self.logger.critical('That traptor type has not been implemented')
            sys.exit(3)

    def _make_twitter_rules(self, rules):
        """ Convert the rules from redis into a format compatible with the
            Twitter API.

            :param list rules: The rules are expected to be a list of
                                dictionaries that comes from redis.
            :returns: A ``str`` of twitter rules that can be loaded into the
                      a birdy twitter stream.
        """
        rules_str = ','.join([rule['value'] for rule in rules])
        self.logger.debug('Twitter rules string: {}'.format(rules_str))
        return rules_str

    def _find_rule_matches(self, data):
        """ Find which rule the tweet matched.  This code only expects there to
            be one match.  If there is more than one, it will use the last one
            it finds since the first match will be overwritten.

            :param dict data: The dictionary twitter object.
            :returns: a ``dict`` with the augmented data fields.
        """
        self.logger.debug('Finding tweet rule matches')
        for rule in self.redis_rules:
            search_str = rule['value'].split()[0]
            self.logger.debug("Search string used for the rule match: {}".format(search_str))
            if re.search(search_str, json.dumps(data)):
                data['traptor'] = {'rule_tag': rule['tag'],
                                   'rule_value': rule['value']
                                   }

        # self.logger.info('utf-8 Text: {0}'.format(data.get('text').encode('utf-8')))
        self.logger.debug('Rule matched - tag:{}, value:{}'.format(
                    data.get('rule_tag'), data.get('rule_value')))
        # self.logger.debug('Cleaned Data: {0}'.format(json.dumps(data)))

        return data

    def _get_redis_rules(self):
        """ Yields a traptor rule from redis.  This function
            expects that the redis keys are set up like follows:

            traptor-<traptor_type>:<traptor_id>:<rule_id>

            For example,

            traptor-follow:0:34

            traptor-track:0:5

            traptor-locations:0:2

            For 'follow' twitter streaming, each traptor may only
            follow 5000 twitter ids, as per the Twitter API.

            For 'track' twitter stream, each traptor may only
            track 400 keywords, as per the Twitter API.

            For 'locations' twitter stream, each traptor may only
            track 25 bounding boxes, as per the Twitter API.

            :returns: Yields a traptor rule from redis.
        """
        # Set up API limitation checks
        if self.traptor_type == 'follow':
            rule_max = 5000
        elif self.traptor_type == 'track':
            rule_max = 400
        elif self.traptor_type == 'locations':
            rule_max = 25
        else:
            self.logger.error('traptor_type of {0} is not supported'.format(
                self.traptor_type))
            raise(NotImplementedError)

        # for rule in xrange(rule_max):
        redis_key = 'traptor-{0}:{1}'.format(self.traptor_type,
                                             self.traptor_id)
        match = ':'.join([redis_key, '*'])
        try:
            for idx, hashname in enumerate(self.redis_conn.scan_iter(match=match)):
                if idx < rule_max:
                    redis_rule = self.redis_conn.hgetall(hashname)
                    yield redis_rule
                    self.logger.debug('Index: {0}, Redis_rule: {1}'.format(
                                      idx, redis_rule))
        except ConnectionError as e:
            self.logger.critical(e)
            sys.exit(3)  # Special error code to track known failures

    @staticmethod
    def _tweet_time_to_iso(tweet_time):
        """ Convert tweet time into ISO time format.

            :returns: A ``str`` of the ISO formated time.
        """
        return parser.parse(tweet_time).isoformat()

    def _fix_tweet_object(self, tweet_dict):
        """ Do any pre-processing to raw tweet data.

            :param dict tweet_dict: A tweet dictionary object.
            :returns: A ``dict`` with a new 'created_at_iso field.
        """
        if tweet_dict.get('created_at'):
            tweet_dict['traptor'] = {'created_at_iso': self._tweet_time_to_iso(
                                     tweet_dict['created_at'])}
            self.logger.debug('Fixed tweet object: \n {}'.format(
                              json.dumps(tweet_dict, indent=2)))
        return tweet_dict

    def _check_redis_pubsub_for_restart(self):
        """
        Subscribe to Redis PubSub and restart if necessary.

        Check the Redis PubSub channel and restart Traptor if a message for
        this Traptor is found.
        """
        self.logger.info("Subscribing to the Traptor notification PubSub.")
        self.logger.debug("restart_flag = {}".format(self.restart_flag))
        p = self.pubsub_conn.pubsub()
        p.subscribe(self.traptor_notify_channel)

        while True:
            m = p.get_message()
            if m is not None:
                data = str(m['data'])
                t = data.split(':')
                self.logger.debug("PubSub Message: {}".format(t))
                if t[0] == self.traptor_type and t[1] == str(self.traptor_id):
                    # Log the action and restart
                    self.restart_flag = True
                    self.logger.debug("Redis PubSub message found. \
                                      Setting restart flag to True.")

    def _main_loop(self):
        """
        Main loop for iterating through the twitter data.

        This method iterates through the birdy stream, does any
        pre-processing, and adds enrichments to the data.  If kafka is
        enabled it will write to the kafka topic defined when instantiating
        the Traptor class.
        """
        # Iterate through the twitter results
        for item in self.birdy_stream._stream_iter():
            if item:
                try:
                    _data = json.loads(item, object_hook=self._json_object_hook)
                except:
                    pass
                else:
                    self.logger.debug('Raw Tweet Data: \n {0}'.format(
                                      json.dumps(_data, indent=2)))

                    # Do tweet data pre-processing
                    data = self._fix_tweet_object(_data)

                    # Do any data enrichment on the base tweet data
                    enriched_data = self._find_rule_matches(data)
                    self.logger.debug('Tweet Text: {}'.format(json.dumps(
                                      enriched_data.get('text', '').encode('utf-8'))))

                    # Stdout data output for Traptor.
                    # print json.dumps(enriched_data, indent=2)

                    if self.kafka_enabled:
                        self.kafka_producer.send_messages(self.kafka_topic,
                                                          json.dumps(data))

            if self.restart_flag:
                self.logger.info("Reset flag is true; restarting myself.")
                break

    def run(self):
        """ Run method for running a traptor instance.

            It sets up the logging, connections, grabs the rules from redis,
            and starts writing data to kafka if enabled.
        """
<<<<<<< HEAD

=======
>>>>>>> fcc7be70
        # Setup connections and logging
        self._setup()

        # Spawn a thread to check the Redis PubSub for a message
<<<<<<< HEAD
        ps_check = threading.Thread(group=None, target=self._check_redis_pubsub_for_restart)
        ps_check.setDaemon(True)
=======
        ps_check = threading.Thread(group=None,
                                    target=self._check_redis_pubsub_for_restart
                                    )
>>>>>>> fcc7be70
        ps_check.start()

        while True:
            # Grab a list of {tag:, value:} rules
            self.redis_rules = [rule for rule in self._get_redis_rules()]

            # Concatenate all of the rule['value'] fields
            self.twitter_rules = self._make_twitter_rules(self.redis_rules)
            self.logger.debug("Twitter rules: {}".format(self.twitter_rules))

            if not self.test:
                self._create_birdy_stream()

            if self.kafka_enabled:
                self._create_kafka_producer(self.kafka_topic)

<<<<<<< HEAD
                self.restart_flag = False
                self.logger.info("Restart flag: {}".format(self.restart_flag))

                # Start collecting data
                self._main_loop()
=======
            # Start collecting data
            self._main_loop()
>>>>>>> fcc7be70


@click.command()
@click.option('--test', is_flag=True)
@click.option('--info', is_flag=True)
@click.option('--debug', is_flag=True)
@click.option('--delay', default=1)
def main(test, info, debug, delay):
    """ Command line interface to run a traptor instance.

        Can pass it flags for debug levels and also --test mode, which means
        it will not write to kafka but stdout instread.
    """
    kafka_enabled = False if test else True
    if debug:
        log_level = 'DEBUG'
    elif info:
        log_level = 'INFO'
    else:
        log_level = 'CRITICAL'

    redis_conn = StrictRedis(host=REDIS_HOST,
                             port=REDIS_PORT,
                             db=REDIS_DB)

    pubsub_conn = StrictRedis(host=REDIS_HOST,
                              port=REDIS_PORT,
                              db=REDIS_DB)

    traptor_instance = Traptor(apikeys=APIKEYS,
                               traptor_type=TRAPTOR_TYPE,
                               traptor_id=TRAPTOR_ID,
                               kafka_hosts=KAFKA_HOSTS,
                               kafka_topic=KAFKA_TOPIC,
                               redis_conn=redis_conn,
                               traptor_notify_channel=REDIS_PUBSUB_CHANNEL,
                               pubsub_conn=pubsub_conn,
                               kafka_enabled=kafka_enabled,
                               log_level=log_level,
                               test=False,
                               )

    # Don't connect to the Twitter API too fast
    time.sleep(delay)
    # Run the traptor instance and start collecting data
    traptor_instance.run()

if __name__ == '__main__':
    sys.exit(main())<|MERGE_RESOLUTION|>--- conflicted
+++ resolved
@@ -369,22 +369,14 @@
             It sets up the logging, connections, grabs the rules from redis,
             and starts writing data to kafka if enabled.
         """
-<<<<<<< HEAD
-
-=======
->>>>>>> fcc7be70
         # Setup connections and logging
         self._setup()
 
         # Spawn a thread to check the Redis PubSub for a message
-<<<<<<< HEAD
-        ps_check = threading.Thread(group=None, target=self._check_redis_pubsub_for_restart)
-        ps_check.setDaemon(True)
-=======
         ps_check = threading.Thread(group=None,
                                     target=self._check_redis_pubsub_for_restart
                                     )
->>>>>>> fcc7be70
+        ps_check.setDaemon(True)
         ps_check.start()
 
         while True:
@@ -401,17 +393,10 @@
             if self.kafka_enabled:
                 self._create_kafka_producer(self.kafka_topic)
 
-<<<<<<< HEAD
-                self.restart_flag = False
-                self.logger.info("Restart flag: {}".format(self.restart_flag))
-
-                # Start collecting data
-                self._main_loop()
-=======
+            self.restart_flag = False
+
             # Start collecting data
             self._main_loop()
->>>>>>> fcc7be70
-
 
 @click.command()
 @click.option('--test', is_flag=True)
