--- conflicted
+++ resolved
@@ -899,11 +899,8 @@
                 for rule in self.redis_rules:
 
                     rule_type = rule.get('orig_type')
-<<<<<<< HEAD
-                    rule_value = rule.get('value').encode("utf-8").lower()
-=======
                     rule_value = rule.get('value').lower()
->>>>>>> fe025198
+
                     value_terms = rule_value.split(" ")
                     matches = list()
 
