--- conflicted
+++ resolved
@@ -389,10 +389,7 @@
                     })
                     dd_monitoring.increment('redis_error',
                                             tags=['error_type:connection_error'])
-<<<<<<< HEAD
-=======
             for counter in self.rule_counters:
->>>>>>> e79ba3f0
                 try:
                     self.rule_counters[counter].stop()
                     self.rule_counters[counter].delete_key()
