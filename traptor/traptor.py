#!/usr/bin/env python
# -*- coding: utf-8 -*-
import json
import sys
import os
import time
import random
from datetime import datetime
# noinspection PyPackageRequirements
import dateutil.parser as parser
import traceback
import threading

import redis
import dd_monitoring

# noinspection PyPackageRequirements
from kafka import KafkaProducer
# noinspection PyPackageRequirements
from kafka.common import KafkaUnavailableError

from birdy.twitter import StreamClient, TwitterApiError

from tenacity import retry, wait_exponential, stop_after_attempt, \
        retry_if_exception_type, wait_chain, wait_fixed

from dog_whistle import dw_config, dw_callback
from requests.exceptions import ChunkedEncodingError

from scutils.log_factory import LogFactory
from scutils.stats_collector import StatsCollector
from traptor_limit_counter import TraptorLimitCounter

import logging
import settings
import hashlib
import argparse
import version
import types

FORMAT = '%(asctime)-15s %(message)s'
logging.basicConfig(level='INFO', format=FORMAT)

# Vars initialized once, then threadsafe to use
my_component = 'traptor'
my_traptor_type = None
my_traptor_id = None
my_logger = None


# Thanks to https://stackoverflow.com/a/715468
def str2bool(v):
    """
    Convert a string to a boolean

    :return boolean: Returns True if string is a true-type string.
    """
    return v.lower() in ('true', 't', '1', 'yes', 'y')


# Thanks to https://stackoverflow.com/a/26853961
def merge_dicts(*dict_args):
    """
    Given any number of dicts, shallow copy and merge into a new dict,
    precedence goes to key value pairs in latter dicts.
    Backwards compatible function; Python 3.5+ equivalent of
    foo = {**x, **y, **z}
    """
    result = {}
    for dictionary in dict_args:
        result.update(dictionary)
    return result


def get_main():
    """
    What is our main app called? Not easy to find out.
    See https://stackoverflow.com/a/35514032

    :return: str: Returns the main filename, path excluded.
    """
    whatisrunning = sys.argv[0]
    if whatisrunning == '-c':
        whatisrunning = '{inline}'
    elif not whatisrunning:
        whatisrunning = my_component
    return os.path.basename(whatisrunning)


def logExtra(*info_args):
    """
    Generate standardized logging information.
    Arguments can be of types dict|str|Exception.

    :return: dict: Returns the `extra` param for logger.
    """
    result = {
            'component': my_component,
            my_component+'-type': my_traptor_type,
            my_component+'-id': my_traptor_id,
            my_component+'-version': version.__version__,
    }
    for info in info_args:
        if isinstance(info, types.StringType):
            result = merge_dicts(result, {'dbg-info': info})
        elif isinstance(info, dict):
            result = merge_dicts(result, info)
        elif isinstance(info, Exception):
            result = merge_dicts(result, {
                    'error_type': info.__class__.__name__,
                    'error_msg': info.message,
                    'ex': traceback.format_exc(1),
            })
    return result


def log_retry_twitter(func, aRetryNum, arg3):
    """
    If a retry occurs, log it.

    :param func: this function reference.
    :param aRetryNum: the retry number.
    :param arg3: unknown decimal value, maybe time since last retry?
    """
    global my_logger
    if my_logger is not None:
        my_logger.info(settings.DWC_RETRY_TWITTER, extra=logExtra({
                'retry-num': aRetryNum,
        }))


def log_retry_redis(func, aRetryNum, arg3):
    """
    If a retry occurs, log it.

    :param func: this function reference.
    :param aRetryNum: the retry number.
    :param arg3: unknown decimal value, maybe time since last retry?
    """
    global my_logger
    if my_logger is not None:
        my_logger.info(settings.DWC_RETRY_REDIS, extra=logExtra({
                'retry-num': aRetryNum,
        }))


def log_retry_kafka(func, aRetryNum, arg3):
    """
    If a retry occurs, log it.

    :param func: this function reference.
    :param aRetryNum: the retry number.
    :param arg3: unknown decimal value, maybe time since last retry?
    """
    global my_logger
    if my_logger is not None:
        my_logger.info(settings.DWC_RETRY_KAFKA, extra=logExtra({
                'retry-num': aRetryNum,
        }))


class dotdict(dict):
    """dot.notation access to dictionary attributes"""
    __getattr__ = dict.get
    __setattr__ = dict.__setitem__
    __delattr__ = dict.__delitem__


# Override the default JSONobject
class MyBirdyClient(StreamClient):
    @staticmethod
    def get_json_object_hook(data):
        return data


class Traptor(object):

    def __init__(
            self,
            redis_conn,
            pubsub_conn,
            heartbeat_conn,
            traptor_notify_channel='traptor-notify',
            rule_check_interval=60,
            traptor_type='track',
            traptor_id=0,
            apikeys=None,
            kafka_enabled=True,
            kafka_hosts='localhost:9092',
            kafka_topic='traptor',
            use_sentry=False,
            sentry_url=None,
            test=False,
            enable_stats_collection=True,
            heartbeat_interval=0,
            ):
        """
        Traptor base class.

        :param Redis redis_conn: redis connection to use.
        :param Redis pubsub_conn: redis pubsub connection to use.
        :param Redis heartbeat_conn: redis connection to use for the heartbeat
                messages.
        :param str traptor_notify_channel: name of the traptor PubSub channel
                to subscribe to.
        :param int rule_check_interval: number of seconds between checks of
                Redis for rules assigned to this traptor.
        :param str traptor_type: follow, track, or geo.
        :param int traptor_id: numerical ID of traptor instance.
        :param dict apikeys: dictionary of API keys for traptor instnace.  See
                settings.py for details.
        :param bool kafka_enabled: write to kafka or just log to something else.
        :param str kafka_hosts: kafka hosts to connect to.
        :param str kafka_topic: name of the kafka topic to write to.
        :param bool use_sentry: use Sentry for error reporting or not.
        :param str sentry_url: url for Sentry logging.
        :param bool test: True for traptor test instance.
        :param bool enable_stats_collection: Whether or not to allow redis
                stats collection
        :param int heartbeat_interval: the number of seconds between heartbeats,
                if 0, a minimum value will be used instead.
        """

        self.redis_conn = redis_conn
        self.pubsub_conn = pubsub_conn
        self.heartbeat_conn = heartbeat_conn
        self.traptor_notify_channel = traptor_notify_channel
        self.rule_check_interval = rule_check_interval
        self.traptor_type = traptor_type
        self.traptor_id = traptor_id
        self.apikeys = apikeys
        self.kafka_enabled = kafka_enabled
        self.kafka_hosts = kafka_hosts
        self.kafka_topic = kafka_topic
        self.use_sentry = use_sentry
        self.sentry_url = sentry_url
        self.test = test
        self.enable_stats_collection = enable_stats_collection
        if heartbeat_interval < 5:
            heartbeat_interval = 5

        self.kafka_success_callback = self._gen_kafka_success()
        self.kafka_failure_callback = self._gen_kafka_failure()

        self.rule_counters = dict()
        self.limit_counter = None
        self.twitter_rules = None
        self.locations_rule = {}
        self.name = 'traptor-{}-{}'.format(
                self.traptor_type, self.traptor_id
        )
        # Properties that need to be accessed using a semaphore
        self._NEEDS_SEMAPHORE_hb_interval = heartbeat_interval
        self._NEEDS_SEMAPHORE_restart_flag = False
        # Semaphore used to make accessing properties thread-safe
        self.my_rlock = threading.RLock()

    def __repr__(self):
        return 'Traptor(' \
               + 'type='+repr(self.traptor_type) \
               + ', id='+repr(self.traptor_id) \
<<<<<<< HEAD
               + ', heartbeat='+repr(self._hb_interval()) \
               + ', notify_channel='+repr(self.traptor_notify_channel) \
               + ', check_interval='+repr(self.rule_check_interval) \
               + ', apikeys='+repr(self.apikeys) \
=======
               + ', notify_channel='+repr(self.traptor_notify_channel) \
               + ', check_interval='+repr(self.rule_check_interval) \
>>>>>>> 3da8de1a
               + ', kafka_on='+repr(self.kafka_enabled) \
               + ', ktopic='+repr(self.kafka_topic) \
               + ', sentry_on='+repr(self.use_sentry) \
               + ', test_on='+repr(self.test) \
               + ', stats_on='+repr(self.enable_stats_collection) \
               + ')'

    def _getRestartSearchFlag(self):
        """
        Thread-safe method to get the restart search flag value.

        :return: Return the restart flag value.
        """
        with self.my_rlock:
            return self._NEEDS_SEMAPHORE_restart_flag

    def _setRestartSearchFlag(self, aValue):
        """
        Thread-safe method to set the restart search flag value.

        :param bool aValue: the value to use.
        """
        theLogMsg = "Setting restart search flag"
        # logger is already thread-safe, no need to use semaphore around it
        self.logger.debug(theLogMsg, extra=logExtra(str(aValue)))
        with self.my_rlock:
            self._NEEDS_SEMAPHORE_restart_flag = aValue

    def _hb_interval(self, interval=None):
        """
        Thread-safe method to get/set the heartbeat value.
        Purposely combined getter/setter as possible alternative code style.

        :param number interval: the value to use.
        :return: Returns the value if interval param is not provided.
        """
        with self.my_rlock:
            if interval is None:
                return self._NEEDS_SEMAPHORE_hb_interval
            else:
                self._NEEDS_SEMAPHORE_hb_interval = interval

    def _setup_birdy(self):
        """ Set up a birdy twitter stream.
            If there is a TwitterApiError it will exit with status code 3.
            This was done to prevent services like supervisor from automatically
            restart the process causing the twitter API to get locked out.

            Creates ``self.birdy_conn``.
        """

        # Set up a birdy twitter streaming client
        self.logger.info('Setting up birdy connection')
        self.birdy_conn = MyBirdyClient(
                self.apikeys['CONSUMER_KEY'],
                self.apikeys['CONSUMER_SECRET'],
                self.apikeys['ACCESS_TOKEN'],
                self.apikeys['ACCESS_TOKEN_SECRET']
        )

    @retry(
        wait=wait_exponential(multiplier=1, max=10),
        stop=stop_after_attempt(3),
        retry=retry_if_exception_type(KafkaUnavailableError),
        reraise = True,
        after=log_retry_kafka,
    )
    def _create_kafka_producer(self):
        """Create the Kafka producer"""
        self.kafka_conn = KafkaProducer(
                bootstrap_servers=self.kafka_hosts,
                value_serializer=lambda m: json.dumps(m),
                api_version=(0, 9),
                reconnect_backoff_ms=4000,
                retries=3,
                linger_ms=25,
                buffer_memory=4 * 1024 * 1024
        )

    def _setup_kafka(self):
        """ Set up a Kafka connection."""
        if self.kafka_enabled:
            self.logger.info('Setting up kafka connection')
            try:
                self._create_kafka_producer()
            except Exception as e:
                theLogMsg = "Caught Kafka Unavailable Error"
                self.logger.critical(theLogMsg, extra=logExtra(e))
                dd_monitoring.increment('kafka_error',
                                        tags=['error_type:kafka_unavailable'])
                # sys.exit(3)
        else:
            self.logger.info('Skipping kafka connection setup')
            self.logger.debug('kafka_enabled', extra=logExtra(
                    str(self.kafka_enabled)
            ))
            self.kafka_conn = None

    def _gen_kafka_success(self):
        def kafka_success(tweet):  # , response):
            self.logger.info("Tweet sent to kafka", extra=logExtra({
                'tweet_id': tweet.get('id_str', None)
            }))
            dd_monitoring.increment('tweet_to_kafka_success')
        return kafka_success

    def _gen_kafka_failure(self):
        def kafka_failure(e):
            theLogMsg = "Caught Kafka exception when sending a tweet to Kafka"
            self.logger.error(theLogMsg, extra=logExtra(e))
            dd_monitoring.increment('tweet_to_kafka_failure',
                                    tags=['error_type:kafka'])
        return kafka_failure

    def _setup(self, args=None, aLogger=None):
        """
        Set up Traptor.

        Load everything up. Note that any arg here will override both
        default and custom settings.

        :param args: CLI arguments, if any.
        :param aLogger: logger object, if any.
        """
        if args is None:
            args = dotdict({'log_stdout': '', 'loglevel': '', 'log_file': ''})
        # Set up logging
        self.logger = aLogger
        if aLogger is None:
            self.logger = LogFactory.get_instance(
                    name=self.name,
                    json=str2bool(os.getenv('LOG_JSON', settings.LOG_JSON)),
                    stdout=str2bool(getAppParamStr(
                        'LOG_STDOUT', settings.LOG_STDOUT, args.log_stdout
                    )),
                    level=getLoggingLevel(args.loglevel),
                    dir=os.getenv('LOG_DIR', settings.LOG_DIR),
                    file=getAppParamStr('LOG_FILE', settings.LOG_FILE, args.log_file)
            )
            if settings.DW_ENABLED:
                dw_config(settings.DW_CONFIG)
                self.logger.register_callback('>=INFO', dw_callback)

        # Set up required connections
        self._setup_kafka()
        self._setup_birdy()

    @retry(
        wait=wait_chain(*[wait_fixed(3)] + [wait_fixed(7)] + [wait_fixed(9)]),
        stop=stop_after_attempt(3),
        retry=retry_if_exception_type(TwitterApiError),
        reraise=True,
        after=log_retry_twitter,
    )
    def _create_twitter_follow_stream(self):
        """Create a Twitter follow stream."""
        self.logger.info('Creating birdy follow stream')
        self.birdy_stream = self.birdy_conn.stream.statuses.filter.post(
                follow=self.twitter_rules,
                stall_warnings='true'
        )

    @retry(
        wait=wait_chain(*[wait_fixed(3)] + [wait_fixed(7)] + [wait_fixed(9)]),
        stop=stop_after_attempt(3),
        retry=retry_if_exception_type(TwitterApiError),
        reraise=True,
        after=log_retry_twitter,
    )
    def _create_twitter_track_stream(self):
        """Create a Twitter follow stream."""
        self.logger.info('Creating birdy track stream')
        self.birdy_stream = self.birdy_conn.stream.statuses.filter.post(
                track=self.twitter_rules,
                stall_warnings='true'
        )

    @retry(
        wait=wait_chain(*[wait_fixed(3)] + [wait_fixed(7)] + [wait_fixed(9)]),
        stop=stop_after_attempt(3),
        retry=retry_if_exception_type(TwitterApiError),
        reraise=True,
        after=log_retry_twitter,
    )
    def _create_twitter_locations_stream(self):
        """Create a Twitter locations stream."""
        self.logger.info('Creating birdy locations stream')
        self.birdy_stream = self.birdy_conn.stream.statuses.filter.post(
                locations=self.twitter_rules,
                stall_warnings='true'
        )

    def _create_birdy_stream(self):
        """ Create a birdy twitter stream.
            If there is a TwitterApiError it will exit with status code 3.
            This was done to prevent services like supervisor from automatically
            restart the process causing the twitter API to get locked out.

            Creates ``self.birdy_stream``.
        """

        if self.traptor_type == 'follow':
            # Try to set up a twitter stream using twitter id list
            try:
                self._create_twitter_follow_stream()
            except Exception as e:
                theLogMsg = "Caught Twitter Api Error creating follow stream"
                self.logger.critical(theLogMsg, extra=logExtra(e, {
                    'retry': self._create_twitter_follow_stream.retry.statistics
                }))
                dd_monitoring.increment('twitter_error_occurred',
                                        tags=['error_type:twitter_api_error'])
                sys.exit(3)
        elif self.traptor_type == 'track':
            # Try to set up a twitter stream using twitter term list
            try:
                self._create_twitter_track_stream()
            except Exception as e:
                theLogMsg = "Caught Twitter Api Error creating track stream"
                self.logger.critical(theLogMsg, extra=logExtra(e))
                dd_monitoring.increment('twitter_error_occurred',
                                        tags=['error_type:twitter_api_error'])
                sys.exit(3)
        elif self.traptor_type == 'locations':
            # Try to set up a twitter stream using twitter term list
            try:
                self._create_twitter_locations_stream()
            except Exception as e:
                theLogMsg = "Caught Twitter Api Error creating locations stream"
                self.logger.critical(theLogMsg, extra=logExtra(e))
                dd_monitoring.increment('twitter_error_occurred',
                                        tags=['error_type:twitter_api_error'])
                sys.exit(3)
        else:
            theLogMsg = 'Caught error creating birdy stream for Traptor ' \
                        'type that does not exist'
            self.logger.critical(theLogMsg, extra=logExtra({
                    'error_type': 'NotImplementedError',
                    'error_msg': 'Traptor type does not exist.',
                    'ex': traceback.format_exc(1)
            }))
            dd_monitoring.increment('traptor_error_occurred',
                                    tags=['error_type:not_implemented_error'])
            sys.exit(3)

    def _make_twitter_rules(self, rules):
        """ Convert the rules from redis into a format compatible with the
            Twitter API.

            :param list rules: The rules are expected to be a list of
                                dictionaries that comes from redis.
            :returns: A ``str`` of twitter rules that can be loaded into the
                      a birdy twitter stream.
        """
        rules_str = ','.join([rule['value'] for rule in rules])
        self.logger.debug('Twitter rules', extra=logExtra({
                'rules_str': rules_str.encode('utf-8')
        }))
        return rules_str

    def _create_rule_counter(self, rule_id):
        """
        Create a rule counter

        :param rule_id: id of the rule to create a counter for
        :return: stats_collector: StatsCollector rolling time window
        """
        collection_window = int(os.getenv('STATS_COLLECTION_WINDOW', 900))
        stats_key = 'stats:{}:{}:{}'.format(self.traptor_type, self.traptor_id, rule_id)
        stats_collector = StatsCollector.get_rolling_time_window(
                redis_conn=self.redis_conn,
                key=stats_key,
                window=collection_window
        )

        return stats_collector

    def _make_rule_counters(self):
        """
        Make the rule counters to collect stats on the rule matches.

        :return: dict: rule_counters
        """
        self.logger.info("Making the rule counters")

        rule_counters = dict()

        for rule in self.redis_rules:
            rule_id = rule['rule_id']
            rule_counters[rule_id] = self._create_rule_counter(rule_id=rule_id)

        self.rule_counters = rule_counters

    @retry(
        wait=wait_exponential(multiplier=1, max=10),
        stop=stop_after_attempt(3),
        reraise=True,
        retry=retry_if_exception_type(redis.ConnectionError),
        after=log_retry_redis,
    )
    def _increment_rule_counter(self, tweet):
        """
        Increment a rule counter.

        :param tweet: the tweet rule
        """
        rule_id = tweet.get('traptor', {}).get('rule_id', None)

        # If the counter doesn't yet exist, create it
        if self.rule_counters.get(rule_id, None) is None:
            self.rule_counters[rule_id] = self._create_rule_counter(rule_id=rule_id)

        # If a rule value exists, increment the counter
        try:
            if rule_id is not None and self.rule_counters[rule_id] is not None:
                self.rule_counters[rule_id].increment()
        except Exception as e:
            theLogMsg = "Caught exception while incrementing a rule counter"
            self.logger.error(theLogMsg, extra=logExtra(e))
            dd_monitoring.increment('redis_error',
                                    tags=['error_type:connection_error'])

    def _delete_rule_counters(self):
        """
        Stop and then delete the existing rule counters.
        """
        if len(self.rule_counters) > 0:
            for counter in self.rule_counters:
                try:
                    self.rule_counters[counter].deactivate()
                except Exception as e:
                    theLogMsg = "Caught exception while deactivating a rule counter"
                    self.logger.error(theLogMsg, extra=logExtra(e))
                    dd_monitoring.increment('redis_error',
                                            tags=['error_type:connection_error'])
            for counter in self.rule_counters:
                try:
                    self.rule_counters[counter].stop()
                    self.rule_counters[counter].delete_key()
                except Exception as e:
                    theLogMsg = "Caught exception while stopping and deleting a rule counter"
                    self.logger.error(theLogMsg, extra=logExtra(e))
                    dd_monitoring.increment('redis_error',
                                            tags=['error_type:connection_error'])
            self.logger.info("Rule counters deleted successfully", extra=logExtra())

    def _make_limit_message_counter(self):
        """
        Make a limit message counter to track the values of incoming limit messages.
        """
        limit_counter_key = "limit:{}:{}".format(
                self.traptor_type, self.traptor_id
        )
        collection_window = int(os.getenv('LIMIT_COUNT_COLLECTION_WINDOW', 900))

        self.limit_counter = TraptorLimitCounter(
                key=limit_counter_key,
                window=collection_window
        )
        self.limit_counter.setup(redis_conn=self.redis_conn)

    @retry(
        wait=wait_exponential(multiplier=1, max=10),
        stop=stop_after_attempt(3),
        reraise=True,
        retry=retry_if_exception_type(redis.ConnectionError),
        after=log_retry_redis,
    )
    def _increment_limit_message_counter(self, limit_count):
        """
        Increment the limit message counter

        :param limit_count: the integer value from the limit message
        """
        try:
            if self.limit_counter is not None:
                self.limit_counter.increment(limit_count=limit_count)
        except Exception as e:
            theLogMsg = "Caught exception while incrementing a limit counter"
            self.logger.error(theLogMsg, extra=logExtra(e))
            dd_monitoring.increment('redis_error',
                                    tags=['error_type:connection_error'])

    def _get_locations_traptor_rule(self):
        """
        Get the locations rule.

        Create a dict with the single rule the locations traptor collects on.
        """

        locations_rule = {}

        for rule in self.redis_rules:
            locations_rule['rule_tag'] = rule['tag']
            locations_rule['rule_value'] = rule['value']

            for key, value in rule.iteritems():
                locations_rule[key] = value

        return locations_rule

    def _find_rule_matches(self, tweet_dict):
        """
        Find a rule match for the tweet.

        This code only expects there to be one match.  If there is more than
        one, it will use the last one it finds since the first match will be
        overwritten.

        :param dict tweet_dict: The dictionary twitter object.
        :returns: a ``dict`` with the augmented data fields.
        """
        new_dict = tweet_dict
        self.logger.debug('Finding tweet rule matches')

        # If the Traptor is a geo traptor, return the one rule we've already set up
        if self.traptor_type == 'locations':
            for key, value in self.locations_rule.iteritems():
                new_dict['traptor'][key] = value

        # Do track Traptor enrichments...
        elif self.traptor_type == 'track':

            """
            Here's how Twitter does it, and so shall we:

            The text of the Tweet and some entity fields are considered for matches.
            Specifically, the text attribute of the Tweet, expanded_url and display_url
            for links and media, text for hashtags, and screen_name for user mentions
            are checked for matches.
            """

            # Build up the query from our tweet fields
            query = ""

            # Tweet text
            query = query + tweet_dict['text'].encode("utf-8")

            # URLs and Media
            url_list = []
            if 'urls' in tweet_dict['entities']:
                for url in tweet_dict['entities']['urls']:
                    expanded_url = url.get('expanded_url', None)
                    display_url = url.get('display_url', None)

                    if expanded_url is not None:
                        url_list.append(expanded_url)
                    if display_url is not None:
                        url_list.append(display_url)

            if 'media' in tweet_dict['entities']:
                for item in tweet_dict['entities']['media']:
                    expanded_url = item.get('expanded_url', None)
                    display_url = item.get('display_url', None)

                    if expanded_url is not None:
                        url_list.append(expanded_url)
                    if display_url is not None:
                        url_list.append(display_url)

            # Hashtags
            if 'hashtags' in tweet_dict['entities']:
                for tag in tweet_dict['entities']['hashtags']:
                    query = query + " " + tag['text'].encode("utf-8")

            # Screen name
            if 'screen_name' in tweet_dict['user']:
                query = query + " " + tweet_dict['user']['screen_name'].encode('utf-8')

            # Retweeted parts
            if tweet_dict.get('retweeted_status', None) is not None:
                # Status
                query += " " + tweet_dict['retweeted_status']['text'].encode("utf-8")

                theFullText = tweet_dict['retweeted_status']\
                    .get('quoted_status', {})\
                    .get('extended_tweet', {})\
                    .get('full_text', None)
                if theFullText is not None:
                    query = " " + theFullText.encode("utf-8")

                # URLs and Media
                if 'urls' in tweet_dict['retweeted_status']['entities']:
                    for url in tweet_dict['retweeted_status']['entities']['urls']:
                        expanded_url = url.get('expanded_url', None)
                        display_url = url.get('display_url', None)

                        if expanded_url is not None:
                            url_list.append(expanded_url)
                        if display_url is not None:
                            url_list.append(display_url)

                if 'media' in tweet_dict['retweeted_status']['entities']:
                    for item in tweet_dict['retweeted_status']['entities']['media']:
                        expanded_url = item.get('expanded_url', None)
                        display_url = item.get('display_url', None)

                        if expanded_url is not None:
                            url_list.append(expanded_url)
                        if display_url is not None:
                            url_list.append(display_url)

                # Hashtags
                if 'hashtags' in tweet_dict['retweeted_status']['entities']:
                    for tag in tweet_dict['retweeted_status']['entities']['hashtags']:
                        query = query + " " + tag['text'].encode("utf-8")

                # Names
                if 'in_reply_to_screen_name' in tweet_dict['retweeted_status']:
                    in_reply_to_screen_name = tweet_dict.get('retweeted_status', {})\
                            .get('in_reply_to_screen_name', None)
                    if in_reply_to_screen_name is not None:
                        query += " " + tweet_dict['retweeted_status']['in_reply_to_screen_name'].encode('utf-8')

                if 'screen_name' in tweet_dict['retweeted_status']['user']:
                    screen_name = tweet_dict.get('retweeted_status', {}).get('user', {}).get('screen_name', None)
                    if screen_name is not None:
                        query += " " + tweet_dict['retweeted_status']['user']['screen_name'].encode('utf-8')

            # Quoted Status parts
            if tweet_dict.get('quoted_status', None) is not None:
                # Standard tweet
                if tweet_dict.get('quoted_status').get('text', None) is not None:
                    query = query + " " + tweet_dict['quoted_status']['text'].encode('utf-8')

                # Extended tweet
                if tweet_dict.get('quoted_status').get('extended_tweet', {}).get('full_text', None) is not None:
                    query = query + " " + tweet_dict['quoted_status']['extended_tweet']['full_text'].encode('utf-8')

            # De-dup urls and add to the giant query
            if len(url_list) > 0:
                url_list = set(url_list)
                for url in url_list:
                    query = query + " " + url.encode("utf-8")

            # Lowercase the entire thing
            query = query.lower()

            random.shuffle(self.redis_rules)

            try:
                # Shuffle the rules every once in a while
                for rule in self.redis_rules:
                    # Get the rule to search for and lowercase it
                    search_str = rule['value'].encode("utf-8").lower()

                    # Split the rule value and see if it's a multi-parter
                    part_finder = list()
                    search_str_multi = search_str.split(" ")

                    # If there is more than one part to the rule, check for each part in the query
                    if len(search_str_multi) > 1:
                        for part in search_str_multi:
                            if part in query:
                                part_finder.append(True)
                            else:
                                part_finder.append(False)

                    if len(search_str_multi) > 1 and all(part_finder):
                        # These two lines kept for backwards compatibility
                        new_dict['traptor']['rule_tag'] = rule['tag']
                        new_dict['traptor']['rule_value'] = rule['value'].encode("utf-8")

                        # Pass all key/value pairs from matched rule through to Traptor
                        for key, value in rule.iteritems():
                            new_dict['traptor'][key] = value.encode("utf-8")

                        # Log that a rule was matched
                        self.logger.debug('Rule matched', extra=logExtra({
                                'tweet id': tweet_dict['id_str']
                        }))

                    elif search_str in query:
                        # These two lines kept for backwards compatibility
                        new_dict['traptor']['rule_tag'] = rule['tag']
                        new_dict['traptor']['rule_value'] = rule['value'].encode("utf-8")

                        # Pass all key/value pairs from matched rule through to Traptor
                        for key, value in rule.iteritems():
                            new_dict['traptor'][key] = value.encode("utf-8")

                        # Log that a rule was matched
                        self.logger.debug('Rule matched', extra=logExtra({
                                'tweet id': tweet_dict['id_str']
                        }))
            except Exception as e:
                theLogMsg = "Caught exception while performing rule matching for track"
                self.logger.error(theLogMsg, extra=logExtra(e))
                dd_monitoring.increment('traptor_error_occurred',
                                        tags=['error_type:rule_matching_failure'])

        # If this is a follow Traptor, only check the user/id field of the tweet
        elif self.traptor_type == 'follow':
            """
            Here's how Twitter does it, and so shall we:

            Tweets created by the user.
            Tweets which are retweeted by the user.
            Replies to any Tweet created by the user.
            Retweets of any Tweet created by the user.
            Manual replies, created without pressing a reply button (e.g. “@twitterapi I agree”).
            """

            # Build up the query from our tweet fields
            query = ""

            # Tweets created by the user AND
            # Tweets which are retweeted by the user

            try:
                theLogMsg = 'tweet_dict for rule match'
                self.logger.debug(theLogMsg, extra=logExtra({
                        'tweet_dict': json.dumps(tweet_dict).encode("utf-8")
                }))
            except Exception as e:
                theLogMsg = "Unable to dump the tweet dict to json"
                self.logger.error(theLogMsg, extra=logExtra(e))
                dd_monitoring.increment('traptor_error_occurred',
                                        tags=['error_type:json_dumps'])

            # From this user
            query += str(tweet_dict['user']['id_str'])

            # Replies to any Tweet created by the user.
            if tweet_dict['in_reply_to_user_id'] is not None \
                    and tweet_dict['in_reply_to_user_id'] != '':
                query += str(tweet_dict['in_reply_to_user_id'])

            # User mentions
            if 'user_mentions' in tweet_dict['entities']:
                for tag in tweet_dict['entities']['user_mentions']:
                    id_str = tag.get('id_str')
                    if id_str:
                        query = query + " " + id_str.encode("utf-8")

            # Retweeted parts
            if tweet_dict.get('retweeted_status', None) is not None:
                if tweet_dict['retweeted_status'].get('user', {}).get('id_str', None) is not None:
                    query += str(tweet_dict['retweeted_status']['user']['id_str'])

            # Retweets of any Tweet created by the user; AND
            # Manual replies, created without pressing a reply button (e.g. “@twitterapi I agree”).
            query = query + tweet_dict['text'].encode("utf-8")

            # Lowercase the entire thing
            query = query.lower()

            random.shuffle(self.redis_rules)

            try:
                for rule in self.redis_rules:
                    # Get the rule to search for and lowercase it
                    search_str = str(rule['value']).encode("utf-8").lower()

                    self.logger.debug('rule matching', extra=logExtra({
                            'dbg-search': search_str,
                            'dbg-query': query
                    }))

                    if search_str in query:
                        # These two lines kept for backwards compatibility
                        new_dict['traptor']['rule_tag'] = rule['tag']
                        new_dict['traptor']['rule_value'] = rule['value'].encode("utf-8")

                        # Pass all key/value pairs from matched rule through to Traptor
                        for key, value in rule.iteritems():
                            new_dict['traptor'][key] = value.encode("utf-8")

                        # Log that a rule was matched
                        self.logger.debug('rule matched', extra=logExtra({
                                'tweet id': tweet_dict['id_str']
                        }))
            except Exception as e:
                theLogMsg = "Caught exception while performing rule matching for follow"
                self.logger.error(theLogMsg, extra=logExtra(e))
                dd_monitoring.increment('traptor_error_occurred',
                                        tags=['error_type:rule_matching_failure'])

        # unknown traptor type
        else:
            self.logger.warning("Ran into an unknown Traptor type...")

        if 'rule_tag' not in new_dict['traptor']:
            new_dict['traptor']['rule_type'] = self.traptor_type
            new_dict['traptor']['id'] = int(self.traptor_id)
            new_dict['traptor']['rule_tag'] = 'Not Found'
            new_dict['traptor']['rule_value'] = 'Not Found'
            # Log that a rule was matched
            self.logger.warning("No rule matched for tweet", extra=logExtra({
                    'tweet_id': tweet_dict['id_str']
            }))

        return new_dict

    @retry(
        wait=wait_exponential(multiplier=1, max=10),
        stop=stop_after_attempt(3),
        reraise=True,
        retry=retry_if_exception_type(redis.ConnectionError),
        after=log_retry_redis,
    )
    def _get_redis_rules(self):
        """ Yields a traptor rule from redis.  This function
            expects that the redis keys are set up like follows:

            traptor-<traptor_type>:<traptor_id>:<rule_id>

            For example,

            traptor-follow:0:34

            traptor-track:0:5

            traptor-locations:0:2

            For 'follow' twitter streaming, each traptor may only
            follow 5000 twitter ids, as per the Twitter API.

            For 'track' twitter stream, each traptor may only
            track 400 keywords, as per the Twitter API.

            For 'locations' twitter stream, each traptor may only
            track 25 bounding boxes, as per the Twitter API.

            :returns: Yields a traptor rule from redis.
        """
        # Set up API limitation checks
        if self.traptor_type == 'follow':
            rule_max = 5000
        elif self.traptor_type == 'track':
            rule_max = 400
        elif self.traptor_type == 'locations':
            rule_max = 1
        else:
            self.logger.error('Unsupported traptor_type', extra=logExtra({
                    'traptor_type': self.traptor_type
            }))
            dd_monitoring.increment('traptor_error_occurred',
                                    tags=['error_type:not_implemented_error'])
            raise NotImplementedError

        # for rule in xrange(rule_max):
        redis_key = 'traptor-{0}:{1}'.format(self.traptor_type,
                                             self.traptor_id)
        match = ':'.join([redis_key, '*'])
        try:
            self.logger.info("Getting rules from Redis", extra=logExtra())
            for idx, hashname in enumerate(self.redis_conn.scan_iter(match=match)):
                if idx < rule_max:
                    redis_rule = self.redis_conn.hgetall(hashname)
                    yield redis_rule
                    self.logger.debug('got from redis', extra=logExtra({
                            'index': idx,
                            'redis_rule': redis_rule
                    }))
        except Exception as e:
            theLogMsg = "Caught exception while getting rules from Redis"
            self.logger.critical(theLogMsg, extra=logExtra(e))
            dd_monitoring.increment('redis_error',
                                    tags=['error_type:connection_error'])

    @staticmethod
    def _tweet_time_to_iso(tweet_time):
        """
        Convert tweet created_at to ISO time format.

        :param tweet_time: created_at date of a tweet
        :return: A string of the ISO formatted time.
        """
        return parser.parse(tweet_time).isoformat()

    def _create_traptor_obj(self, tweet_dict):
        """
        Add the traptor dict and id to the tweet.

        :param tweet_dict: tweet in json format
        :return tweet_dict: with additional traptor fields
        """
        if 'traptor' not in tweet_dict:
            tweet_dict['traptor'] = {}
            tweet_dict['traptor']['id_str'] = int(self.traptor_id)

        return tweet_dict

    def _add_iso_created_at(self, tweet_dict):
        """
        Add the created_at_iso to the tweet.

        :param tweet_dict: tweet in json format
        :return tweet_dict: with created_at_iso field
        """
        if tweet_dict.get('created_at'):
            tweet_dict['traptor']['created_at_iso'] = self._tweet_time_to_iso(
                    tweet_dict['created_at']
            )

        return tweet_dict

    def _message_is_tweet(self, message):
        """
        Check if the message is a tweet.

        :param message: message to check
        :return: True if yes, False if no
        """
        if 'id_str' in message:
            return True
        else:
            return False

    def _message_is_limit_message(self, message):
        """
        Check if the message is a limit message.

        :param message: message to check
        :return: True if yes, False if no
        """
        if message.get('limit', None) is not None:
            return True
        else:
            return False

    def _enrich_tweet(self, tweet):
        """
        Enrich the tweet with additional fields, rule matching and stats collection.

        :param tweet: raw tweet info to enrich
        :return dict enriched_data: tweet dict with additional enrichments
        :return dict tweet: non-tweet message with no additional enrichments
        """
        enriched_data = dict()

        if self._message_is_limit_message(tweet):
            # Increment counter
            dd_monitoring.increment('limit_message_received')
            # Send DD the limit message value
            limit_count = tweet.get('limit').get(self.traptor_type, None)
            dd_monitoring.gauge('limit_message_count', limit_count, [])
            # Store the limit count in Redis
            self._increment_limit_message_counter(limit_count=limit_count)
        elif self._message_is_tweet(tweet):
            try:
                # Add the initial traptor fields
                tweet = self._create_traptor_obj(tweet)

                # Add the created_at_iso field
                tweet = self._add_iso_created_at(tweet)

                # Add the rule information
                enriched_data = self._find_rule_matches(tweet)

                # Update the matched rule stats
                if self.traptor_type != 'locations' \
                        and self.enable_stats_collection:
                    self._increment_rule_counter(enriched_data)
            except Exception as e:
                theLogMsg = "Failed to enrich tweet, skipping enhancement"
                self.logger.error(theLogMsg, extra=logExtra(e, {
                        "tweet": json.dumps(tweet)
                }))

                # an error occurred while processing the tweet. If some information was
                # set in the dictionary when calling _find_rule_matches, clear it out
                # because it is likely invalid...
                enriched_data = {}

        else:
            theLogMsg = "Twitter message is not a tweet"
            self.logger.info(theLogMsg, extra=logExtra({
                    'twitter_message': tweet
            }))

        dd_monitoring.increment('tweet_process_success')

        if enriched_data:
            return enriched_data
        else:
            return tweet

    def _listenToRedisForRestartFlag(self):
        """
        Listen to the Redis PubSub channel and set the restart flag for
        this Traptor if the restart message is found.
        """
        theLogMsg = "Subscribing to Traptor notification PubSub"
        self.logger.info(theLogMsg, extra=logExtra({
                'restart_flag': str(self._getRestartSearchFlag)
        }))

        p = self.pubsub_conn.pubsub(ignore_subscribe_messages=True)
        p.subscribe(self.traptor_notify_channel)
        # listen() is a generator that blocks until a message is available
        for msg in p.listen():
            if msg is not None:
                data = str(msg['data'])
                t = data.split(':')
                self.logger.debug('PubSub', extra=logExtra(t))
                if t[0] == self.traptor_type and t[1] == str(self.traptor_id):
                    # Restart flag found for our specific instance
                    self._setRestartSearchFlag(True)

    @retry(
        wait=wait_exponential(multiplier=1, max=10),
        stop=stop_after_attempt(3),
        reraise=True,
        retry=retry_if_exception_type(redis.ConnectionError),
        after=log_retry_redis,
    )
    def _add_heartbeat_message_to_redis(self, hb_interval):
        """Add a heartbeat message to Redis."""
        now = datetime.now().strftime("%Y%M%d%H%M%S")
        key_to_add = "{}:{}:{}".format(self.traptor_type,
                                       self.traptor_id,
                                       'heartbeat')
        message = now
        if self.heartbeat_conn.setex(key_to_add, int(hb_interval*1.5), message):
            theLogMsg = 'heartbeat_message_sent_success'
            self.logger.info(theLogMsg, extra=logExtra())
            # DEBUG: send Restart Flag to myself to test Restart Flag action (not thread-safe!)
            # self.heartbeat_conn.publish(self.traptor_notify_channel, self.traptor_type+':'+str(self.traptor_id))

    def _send_heartbeat_message(self):
        """Add an expiring key to Redis as a heartbeat on a timed basis."""
        self.logger.info("Starting the heartbeat", extra=logExtra({
                'hb_interval': self._hb_interval()
        }))

        # while Traptor is running, add a heartbeat message every X seconds, min 5.
        while True:
            try:
                self._add_heartbeat_message_to_redis(self._hb_interval())
            except Exception as e:
                theLogMsg = "Caught exception while adding the heartbeat message to Redis"
                self.logger.error(theLogMsg, extra=logExtra(e))
                raise e

            time.sleep(self._hb_interval())

    @retry(
        wait=wait_exponential(multiplier=1, max=10),
        stop=stop_after_attempt(3),
        reraise=True,
        retry=retry_if_exception_type(KafkaUnavailableError),
        after=log_retry_kafka,
    )
    def _send_enriched_data_to_kafka(self, tweet, enriched_data):
        """"
        Send the enriched data to Kafka

        :param tweet: the original tweet
        :param enriched_data: the enriched data to send
        """
        theLogMsg = "Attempting to send tweet to kafka"
        self.logger.info(theLogMsg, extra=logExtra({
                'tweet_id': tweet.get('id_str', None)
        }))
        future = self.kafka_conn.send(self.kafka_topic, enriched_data)
        future.add_callback(self.kafka_success_callback, tweet)
        future.add_errback(self.kafka_failure_callback)

    def _main_loop(self):
        """
        Main loop for iterating through the twitter data.

        This method iterates through the birdy stream, does any
        pre-processing, and adds enrichments to the data.  If kafka is
        enabled it will write to the kafka topic defined when instantiating
        the Traptor class.
        """
        self.logger.info("Starting tweet processing")
        # Iterate through the twitter results
        for item in self.birdy_stream._stream_iter():
            if item:
                try:
                    tweet = json.loads(item)
                except Exception as e:
                    theLogMsg = "Caught exception while json loading the Twitter message"
                    self.logger.error(theLogMsg, extra=logExtra(e))
                    dd_monitoring.increment('traptor_error_occurred',
                                            tags=['error_type:json_loads_error'])
                else:
                    enriched_data = self._enrich_tweet(tweet)
                    # #4204 - since 1.4.13
                    theLogMsg = settings.DWC_SEND_TO_KAFKA_ENRICHED
                    self.logger.info(theLogMsg, extra=logExtra())
                    if self.kafka_enabled:
                        try:
                            self._send_enriched_data_to_kafka(tweet, enriched_data)
                        except Exception as e:
                            theLogMsg = settings.DWC_ERROR_SEND_TO_KAFKA
                            self.logger.error(theLogMsg, extra=logExtra(e))
                            dd_monitoring.increment('tweet_to_kafka_failure',
                                                    tags=['error_type:kafka'])
                    else:
                        self.logger.debug(json.dumps(enriched_data, indent=2))
            # Stop processing if we were told to restart
            if self._getRestartSearchFlag():
                self.logger.info("Restart flag is true; restarting myself")
                break

    def _wait_for_rules(self):
        """Wait for the Redis rules to appear"""
        # Get the list of rules from Redis
        self.redis_rules = [rule for rule in self._get_redis_rules()]

        if len(self.redis_rules) == 0:
            self.logger.info('Waiting for rules', extra=logExtra())

        # If there are no rules assigned to this Traptor, simma down and wait a minute
        while len(self.redis_rules) == 0:
            self.logger.debug('No Redis rules assigned', extra=logExtra({
                    'sleep_seconds': self.rule_check_interval
            }))
            time.sleep(self.rule_check_interval)
            self.redis_rules = [rule for rule in self._get_redis_rules()]

        # We got rules, tell my supervisors about them
        self.logger.info(settings.DWG_RULE_COUNT['key'], extra=logExtra({
                settings.DWG_RULE_COUNT['value']: len(self.redis_rules)
        }))

    def run(self, args=None, aLogger=None):
        """
        Run method for running a traptor instance.
        It sets up the logging, connections, grabs the rules from redis,
        and starts writing data to kafka if enabled.

        :param args: CLI arguements, if any.
        """
        # Setup connections and logging
        self._setup(args, aLogger)

        # Create the thread for the pubsub restart check
        ps_check = threading.Thread(group=None,
                                    target=self._listenToRedisForRestartFlag
                                    )
        ps_check.setDaemon(True)
        ps_check.start()

        # Create the thread for the heartbeat message
        heartbeat = threading.Thread(group=None,
                                     target=self._send_heartbeat_message
                                     )
        heartbeat.setDaemon(True)
        heartbeat.start()

        self.logger.debug("Heartbeat started. Now to check for the rules")

        # Do all the things
        while True:
            self._delete_rule_counters()
            self._wait_for_rules()

            # Concatenate all of the rule['value'] fields
            self.twitter_rules = self._make_twitter_rules(self.redis_rules)
            self.logger.debug('Twitter rules', extra=logExtra({
                    'dbg-rules': self.twitter_rules.encode('utf-8')
            }))

            # Make the rule and limit message counters
            if self.traptor_type != 'locations':
                if self.enable_stats_collection:
                    self._make_rule_counters()
                self._make_limit_message_counter()

            if not self.test:
                self._create_birdy_stream()

            if self.traptor_type == 'locations':
                self.locations_rule = self._get_locations_traptor_rule()

            try:
                # Start collecting data
                self._main_loop()
            except ChunkedEncodingError as e:
                theLogMsg = "Ran into a ChunkedEncodingError while processing "\
                    "tweets. Restarting Traptor from top of main process loop"
                self.logger.error(theLogMsg, extra=logExtra(e))


def sendRuleToRedis(aRedisConn, aRule, aRuleIndex=sys.maxint):
    aRedisConn.hmset('traptor-{0}:{1}:{2}'.format(
            my_traptor_type, my_traptor_id, aRuleIndex), aRule
    )


def getAppParamStr(aEnvVar, aDefault=None, aCliArg=None):
    """
    Retrieves a string parameter from either the environment
    var or CLI param that overrides it, using aDefault if
    neither are defined.

    :param str aEnvVar: the name of the Environment variable.
    :param str aDefault: the default value to use if None found.
    :param str aCliArg: the name of the CLI argument.
    :return: str: Returns the parameter value to use.
    """
    if aCliArg and aCliArg.strip():
        return aCliArg.strip()
    else:
        return os.getenv(aEnvVar, aDefault)


def getLoggingLevel(aLogLevelArg):
    """
    Get the logging level that should be reported.

    :param str aLogLevelArg: the CLI param
    :return: str: Returns one of the logging levels supported.
    """
    theLogLevel = getAppParamStr('LOG_LEVEL', settings.LOG_LEVEL, aLogLevelArg)
    if theLogLevel and theLogLevel.upper() in \
            ('CRITICAL', 'ERROR', 'WARNING', 'INFO', 'DEBUG'):
        theLogLevel = theLogLevel.upper()
    else:
        theLogLevel = 'INFO'
    return theLogLevel


def createArgumentParser():
    """
    Create and return the parser used for defining and processing CLI arguments.

    :return: ArgumentParser: returns the parser object.
    """
    parser = argparse.ArgumentParser()
    parser.add_argument(
            '--skipdelay',
            action='store_true',  # which defaults to False.
            help='Skips the artificial delay to wait 30 seconds.'
    )
    parser.add_argument(
            '--test',
            action='store_true',  # which defaults to False.
            help='Skips connecting to Twitter.'
    )
    parser.add_argument(
            '--loglevel',
            help='CRITICAL | ERROR | WARNING | INFO | DEBUG (case insensitive).'
    )
    parser.add_argument(
            '--log_file',
            help='Specify the LOG_FILE name.'
    )
    parser.add_argument(
            '--redis_pubsub',
            help='Specify the Traptor Redis PubSub channel.'
    )
    parser.add_argument(
            '--type',
            help='Specify the Traptor Type: track | follow | locations'
    )
    parser.add_argument(
            '--id',
            help='Specify the Traptor ID (an integer)'
    )
    parser.add_argument(
            '--interval',
            help='Specify the number of seconds between rule checks.'
    )
    parser.add_argument(
            '--kafka_enabled',
            help='Specify true for output to kafka or false for stdout.'
    )
    parser.add_argument(
            '--stats',
            help='Specify true or false for stats collection.'
    )
    parser.add_argument(
            '--log_stdout',
            help='Specify true to force logs to stdout.'
    )
    parser.add_argument(
            '--rule',
            help='Specify a rule to act upon for testing.'
    )
    parser.add_argument(
            '--heartbeat',
            help='Specify the number of seconds between heartbeat notifications.'
    )
    return parser


def main():
    """ Command line interface to run a traptor instance. """
    args = createArgumentParser().parse_args()

    global my_component
    whatisrunning = get_main()
    whatisextchar = whatisrunning.rfind('.')
    if whatisextchar > -1:
        whatisrunning = whatisrunning[:whatisextchar]
    my_component = whatisrunning
    global my_traptor_type
    my_traptor_type = getAppParamStr('TRAPTOR_TYPE', 'track', args.type)
    global my_traptor_id
    my_traptor_id = int(getAppParamStr('TRAPTOR_ID', '0', args.id))

    # Redis connections
    redis_host = os.getenv('REDIS_HOST', 'localhost')
    redis_port = int(os.getenv('REDIS_PORT', 6379))
    redis_db = int(os.getenv('REDIS_DB', 5))

    redis_conn = redis.StrictRedis(
        host=redis_host, port=redis_port, db=redis_db, decode_responses=True
    )

    # Redis pubsub connection
    pubsub_conn = redis.StrictRedis(
        host=redis_host, port=redis_port, db=redis_db
    )

    # Redis heartbeat connection
    heartbeat_conn = redis.StrictRedis(
        host=redis_host, port=redis_port, db=redis_db
    )

    # Twitter api keys
    if os.getenv('CONSUMER_KEY', '').startswith('ADD_'):
        api_keys = settings.APIKEYS
    else:
        api_keys = {
            'CONSUMER_KEY': os.getenv('CONSUMER_KEY'),
            'CONSUMER_SECRET': os.getenv('CONSUMER_SECRET'),
            'ACCESS_TOKEN': os.getenv('ACCESS_TOKEN'),
            'ACCESS_TOKEN_SECRET': os.getenv('ACCESS_TOKEN_SECRET')
        }
    if not api_keys or not api_keys['CONSUMER_KEY']:
        raise SystemExit('No API keys found')

    # Create the traptor instance
    traptor_instance = Traptor(
            redis_conn=redis_conn,
            pubsub_conn=pubsub_conn,
            heartbeat_conn=heartbeat_conn,
            traptor_notify_channel=getAppParamStr(
                'REDIS_PUBSUB_CHANNEL', 'traptor-notify', args.redis_pubsub
            ),
            rule_check_interval=int(getAppParamStr(
                    'RULE_CHECK_INTERVAL', '60', args.interval
            )),
            traptor_type=my_traptor_type,
            traptor_id=my_traptor_id,
            apikeys=api_keys,
            kafka_enabled=str2bool(getAppParamStr(
                    'KAFKA_ENABLED', 'true', args.kafka_enabled
            )),
            kafka_hosts=os.getenv('KAFKA_HOSTS', 'localhost:9092'),
            kafka_topic=os.getenv('KAFKA_TOPIC', 'traptor'),
            use_sentry=str2bool(os.getenv('USE_SENTRY', 'false')),
            sentry_url=os.getenv('SENTRY_URL', None),
            test=args.test,
            enable_stats_collection=str2bool(getAppParamStr(
                    'ENABLE_STATS_COLLECTION', 'true', args.stats
            )),
            heartbeat_interval=int(getAppParamStr(
                    'HEARTBEAT_INTERVAL', '0', args.heartbeat
            ))
    )

    # Ensure we setup our CONSTS before we start actually doing things with threads
    dd_monitoring.DEFAULT_TAGS = [
            'traptor_type:{}'.format(traptor_instance.traptor_type),
            'traptor_id:{}'.format(traptor_instance.traptor_id),
            'traptor_version:{}'.format(version.__version__),
    ]
    global my_logger
    my_logger = LogFactory.get_instance(
            name=traptor_instance.name,
            json=str2bool(os.getenv('LOG_JSON', settings.LOG_JSON)),
            stdout=str2bool(getAppParamStr(
                    'LOG_STDOUT', settings.LOG_STDOUT, args.log_stdout
            )),
            level=getLoggingLevel(args.loglevel),
            dir=getAppParamStr('LOG_DIR', settings.LOG_DIR),
            file=getAppParamStr('LOG_FILE', settings.LOG_FILE, args.log_file)
    )

    if settings.DW_ENABLED:
        dw_config(settings.DW_CONFIG)
        my_logger.register_callback('>=INFO', dw_callback)

    # Wait until all the other containers are up and going...
    if not args.skipdelay:
        print('waiting 30 sec for other containers to get up and going...')
        time.sleep(30)
    else:
        print('skipping artificial delay')

    # Run the traptor instance
    try:
        # Was a test rule passed in?
        if args.rule:
            sendRuleToRedis(redis_conn, {
                'rule_id': 'ARG-7777', 'tag': '7777-rule', 'value': args.rule
            })

        my_logger.info('Starting Traptor', extra=logExtra())
        my_logger.debug('Traptor', extra=logExtra(repr(traptor_instance)))
        traptor_instance.run(args, my_logger)
    except Exception as e:
        theLogMsg = 'Caught exception when running Traptor'
        my_logger.error(theLogMsg, extra=logExtra(e))
        dd_monitoring.increment('traptor_error_occurred',
                                tags=['error_type:traptor_start'])
        if str2bool(getAppParamStr('USE_SENTRY', 'false')):
            client = Client(getAppParamStr('SENTRY_URL'))
            client.captureException()
        raise e

if __name__ == '__main__':
    from raven import Client
    try:
        main()
    except KeyboardInterrupt:
        print("\n")
        sys.exit(0)

    # We should never leave main()
    sys.exit(1)<|MERGE_RESOLUTION|>--- conflicted
+++ resolved
@@ -259,15 +259,10 @@
         return 'Traptor(' \
                + 'type='+repr(self.traptor_type) \
                + ', id='+repr(self.traptor_id) \
-<<<<<<< HEAD
                + ', heartbeat='+repr(self._hb_interval()) \
                + ', notify_channel='+repr(self.traptor_notify_channel) \
                + ', check_interval='+repr(self.rule_check_interval) \
                + ', apikeys='+repr(self.apikeys) \
-=======
-               + ', notify_channel='+repr(self.traptor_notify_channel) \
-               + ', check_interval='+repr(self.rule_check_interval) \
->>>>>>> 3da8de1a
                + ', kafka_on='+repr(self.kafka_enabled) \
                + ', ktopic='+repr(self.kafka_topic) \
                + ', sentry_on='+repr(self.use_sentry) \
