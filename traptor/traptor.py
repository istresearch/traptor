#!/usr/bin/env python
# -*- coding: utf-8 -*-
import json
import sys
import time
import re
from datetime import datetime
import dateutil.parser as parser

from redis import StrictRedis, ConnectionError
from kafka import SimpleProducer, KafkaClient
from kafka.common import (NotLeaderForPartitionError, KafkaUnavailableError)
from birdy.twitter import StreamClient, TwitterApiError
import click

import threading

from scutils.log_factory import LogFactory


# Override the default JSONobject
class MyBirdyClient(StreamClient):
    @staticmethod
    def get_json_object_hook(data):
        return data


class Traptor(object):

    def __init__(self,
                 redis_conn,
                 pubsub_conn,
                 heartbeat_conn,
                 traptor_notify_channel='traptor-notify',
                 traptor_type='track',
                 traptor_id=0,
                 apikeys=None,
                 kafka_enabled=True,
                 kafka_hosts='localhost:9092',
                 kafka_topic='traptor',
<<<<<<< HEAD
=======
                 kafka_enabled=True,
                 rule_check_interval=60,
>>>>>>> 48dd3aba
                 log_level='INFO',
                 log_dir='/var/log/traptor',
                 log_file_name='traptor.log',
                 test=False
                 ):
        """
        Traptor base class.

        :param str redis_conn: redis connection to use.
        :param str pubsub_conn: redis pubsub connection to use
        :param str heartbeat_conn: redis connection to use for the heartbeat messages
        :param str traptor_notify_channel: name of the Traptor PubSub channel to subscribe to
        :param str traptor_type: follow, track, or geo.
        :param int traptor_id: numerical ID of traptor instance.
        :param dict apikeys: dictionary of API keys for traptor instnace.  See
                             settings.py for details.
        :param bool kafka_enabled: write to kafka or just log to something else.
        :param str kafka_hosts: kafka hosts to connect to.
        :param str kafka_topic: name of the kafka topic to write to.
        :param str log_level: log level of the traptor logger instance.
        :param str log_dir: directory for the traptor logs for the traptor logger instance.
        :param str log_file_name: log file name for the traptor logger instance.
        :param bool test: True for traptor test instance.



        """
        self.redis_conn = redis_conn
        self.pubsub_conn = pubsub_conn
        self.heartbeat_conn = heartbeat_conn
        self.traptor_notify_channel = traptor_notify_channel
        self.traptor_type = traptor_type
        self.traptor_id = traptor_id
        self.apikeys = apikeys
        self.kafka_enabled = kafka_enabled
        self.kafka_hosts = kafka_hosts
        self.kafka_topic = kafka_topic
        self.log_level = log_level
        self.log_dir = log_dir
        self.log_file_name = log_file_name
        self.test = test
<<<<<<< HEAD



    def __repr__(self):
        return 'Traptor({}, {}, {}, {}, {}, {}, {}, {}, {}, {} ,{}, {}, {}, {})'.format(
            self.redis_conn,
            self.pubsub_conn,
            self.heartbeat_conn,
            self.traptor_notify_channel,
=======
        self.traptor_notify_channel = traptor_notify_channel
        self.pubsub_conn = pubsub_conn
        self.heartbeat_conn = heartbeat_conn
        self.rule_check_interval = rule_check_interval

    def __repr__(self):
        return 'Traptor({}, {}, {}, {}, {}, {}, {}, {}, {}, {} ,{}, {}, {})'.format(
            self.apikeys,
>>>>>>> 48dd3aba
            self.traptor_type,
            self.traptor_id,
            self.apikeys,
            self.kafka_enabled,
            self.kafka_hosts,
            self.kafka_topic,
            self.log_level,
<<<<<<< HEAD
            self.log_dir,
            self.log_file_name,
            self.test
=======
            self.test,
            self.traptor_notify_channel,
            self.pubsub_conn,
            self.heartbeat_conn,
            self.rule_check_interval
>>>>>>> 48dd3aba
        )

    def _setup_birdy(self):
        """ Set up a birdy twitter stream.
            If there is a TwitterApiError it will exit with status code 3.
            This was done to prevent services like supervisor from automatically
            restart the process causing the twitter API to get locked out.

            Creates ``self.birdy_conn``.
        """

        # Set up a birdy twitter streaming client
        self.logger.info('Setting up birdy connection...')
        self.birdy_conn = MyBirdyClient(
                                        self.apikeys['CONSUMER_KEY'],
                                        self.apikeys['CONSUMER_SECRET'],
                                        self.apikeys['ACCESS_TOKEN'],
                                        self.apikeys['ACCESS_TOKEN_SECRET']
                                        )

    def _setup_kafka(self):
        """ Set up a Kafka connection.

            Creates ``self.kafka_conn`` if it can reach the kafka brokers.
        """
        if self.kafka_enabled:
            self.logger.info('Setting up kafka connection...')
            self.kafka_conn = KafkaClient(hosts=self.kafka_hosts)
        else:
            self.logger.info('Skipping kafka connection setup')
            self.kafka_conn = None

    def _setup(self):
        """
        Load everything up. Note that any arg here will override both
        default and custom settings.
        """

        # Set up logging
        self.logger = LogFactory.get_instance(json=True,
                                              stdout=False,
                                              name="traptor",
                                              level=self.log_level,
                                              dir=self.log_dir,
                                              file=self.log_file_name)

        # Set the restart_flag to False
        self.restart_flag = False

        # Set up required connections
        self._setup_kafka()
        self._setup_birdy()

        # Create the locations_rule dict if this is a locations traptor
        self.locations_rule = {}

    def _create_kafka_producer(self, kafka_topic):
        """ Create a kafka producer.
            If it cannot find one it will exit with error code 3.

            Creates ``self.kafka_producer``.
        """
        if self.kafka_conn:
            try:
                self.logger.info('Creating kafka producer for "{}"...'.format(self.kafka_topic))
                self.kafka_producer = SimpleProducer(self.kafka_conn)
            except KafkaUnavailableError as e:
                self.logger.critical(e)
                sys.exit(3)
            try:
                self.logger.debug('Ensuring the "{}" kafka topic exists'.format(self.kafka_topic))
                self.kafka_conn.ensure_topic_exists(self.kafka_topic)
            except:
                raise
        else:
            self.kafka_producer = None

    def _create_birdy_stream(self):
        """ Create a birdy twitter stream.
            If there is a TwitterApiError it will exit with status code 3.
            This was done to prevent services like supervisor from automatically
            restart the process causing the twitter API to get locked out.

            Creates ``self.birdy_stream``.
        """

        if self.traptor_type == 'follow':
            # Try to set up a twitter stream using twitter id list
            try:
                self.logger.info('Creating birdy follow stream')
                self.birdy_stream = self.birdy_conn.stream.statuses.filter.post(follow=self.twitter_rules)
            except TwitterApiError as e:
                self.logger.critical(e)
                sys.exit(3)
        elif self.traptor_type == 'track':
            # Try to set up a twitter stream using twitter term list
            try:
                self.logger.info('Creating birdy track stream')
                self.birdy_stream = self.birdy_conn.stream.statuses.filter.post(track=self.twitter_rules)
            except TwitterApiError as e:
                self.logger.critical(e)
                sys.exit(3)
        elif self.traptor_type == 'locations':
            # Try to set up a twitter stream using twitter term list
            try:
                self.logger.info('Creating birdy locations stream')
                self.birdy_stream = self.birdy_conn.stream.statuses.filter.post(locations=self.twitter_rules)
            except TwitterApiError as e:
                self.logger.critical(e)
                sys.exit(3)
        else:
            self.logger.critical('That traptor type has not been implemented')
            sys.exit(3)

    def _make_twitter_rules(self, rules):
        """ Convert the rules from redis into a format compatible with the
            Twitter API.

            :param list rules: The rules are expected to be a list of
                                dictionaries that comes from redis.
            :returns: A ``str`` of twitter rules that can be loaded into the
                      a birdy twitter stream.
        """
        rules_str = ','.join([rule['value'] for rule in rules])
        self.logger.debug('Twitter rules string: {}'.format(rules_str.encode('utf-8')))
        return rules_str

    def _get_locations_traptor_rule(self):
        """Create a dict with the single rule the locations traptor collects on."""

        locations_rule = {}

        for rule in self.redis_rules:
            locations_rule['rule_tag'] = rule['tag']
            locations_rule['rule_value'] = rule['value']

            for key, value in rule.iteritems():
                locations_rule[key] = value

        return locations_rule

    def _find_rule_matches(self, tweet_dict):
        """ Find which rule the tweet matched.  This code only expects there to
            be one match.  If there is more than one, it will use the last one
            it finds since the first match will be overwritten.

            :param dict tweet_dict: The dictionary twitter object.
            :returns: a ``dict`` with the augmented data fields.
        """

        # If the traptor is any other type, keep it going
        new_dict = tweet_dict
        self.logger.debug('Finding tweet rule matches')

        # If the Traptor is a geo traptor, return the one rule we've already set up
        if self.traptor_type == 'locations':
            for key, value in self.locations_rule.iteritems():
                new_dict['traptor'][key] = value

        if self.traptor_type == 'track':

            """
            Here's how Twitter does it, and so shall we:

            The text of the Tweet and some entity fields are considered for matches.
            Specifically, the text attribute of the Tweet, expanded_url and display_url
            for links and media, text for hashtags, and screen_name for user mentions
            are checked for matches.
            """

            # Build up the query from our tweet fields
            query = ""

            # Tweet text
            query = query + tweet_dict['text'].encode("utf-8")

            # URLs and Media
            url_list = []
            if 'urls' in tweet_dict['entities']:
                for url in tweet_dict['entities']['urls']:
                    url_list.append(url['expanded_url'])
                    url_list.append(url['display_url'])

            if 'media' in tweet_dict['entities']:
                for item in tweet_dict['entities']['media']:
                    url_list.append(item['expanded_url'])
                    url_list.append(item['display_url'])

            if len(url_list) > 0:
                url_list = set(url_list)
                for url in url_list:
                    query = query + " " + url.encode("utf-8")

            # Hashtags
            if 'hashtags' in tweet_dict['entities']:
                for tag in tweet_dict['entities']['hashtags']:
                    query = query + " " + tag['text'].encode("utf-8")

            # Screen name
            if 'screen_name' in tweet_dict['user']:
                query = query + " " + tweet_dict['user']['screen_name'].encode('utf-8')

            # Lowercase the entire thing
            query = query.lower()

            try:
                for rule in self.redis_rules:
                    # Get the rule to search for and lowercase it
                    search_str = rule['value'].encode("utf-8").lower()

                    self.logger.debug("Search string used for the rule match: {}".format(search_str))
                    self.logger.debug("Query for the rule match: {}".format(query))

                    if search_str in query:
                        # These two lines kept for backwards compatibility
                        new_dict['traptor']['rule_tag'] = rule['tag']
                        new_dict['traptor']['rule_value'] = rule['value'].encode("utf-8")

                        # Pass all key/value pairs from matched rule through to Traptor
                        for key, value in rule.iteritems():
                            new_dict['traptor'][key] = value.encode("utf-8")

                        # Log that a rule was matched
                        self.logger.info("Rule matched for tweet id: {}".format(tweet_dict['id_str']))
            except Exception as e:
                self.logger.error("Exception while running the rule match: {}".format(e))

        # If this is a follow Traptor, only check the user/id field of the tweet
        if self.traptor_type == 'follow':
            """
            Here's how Twitter does it, and so shall we:

            Tweets created by the user.
            Tweets which are retweeted by the user.
            Replies to any Tweet created by the user.
            Retweets of any Tweet created by the user.
            Manual replies, created without pressing a reply button (e.g. “@twitterapi I agree”).
            """

            # Build up the query from our tweet fields
            query = ""

            # Tweets created by the user AND
            # Tweets which are retweeted by the user
            query = query + str(tweet_dict['user']['id'])

            # Replies to any Tweet created by the user.
            if tweet_dict['in_reply_to_user_id'] is not None and tweet_dict['in_reply_to_user_id'] != '':
                query = query + str(tweet_dict['in_reply_to_user_id'])

            # Retweets of any Tweet created by the user; AND
            # Manual replies, created without pressing a reply button (e.g. “@twitterapi I agree”).
            query = query + tweet_dict['text'].encode("utf-8")

            # Lowercase the entire thing
            query = query.lower()

            try:
                for rule in self.redis_rules:
                    # Get the rule to search for and lowercase it
                    search_str = str(rule['value']).encode("utf-8").lower()

                    self.logger.debug("Search string used for the rule match: {}".format(search_str))
                    self.logger.debug("Query for the rule match: {}".format(query))

                    if search_str in query:
                        # These two lines kept for backwards compatibility
                        new_dict['traptor']['rule_tag'] = rule['tag']
                        new_dict['traptor']['rule_value'] = rule['value'].encode("utf-8")

                        # Pass all key/value pairs from matched rule through to Traptor
                        for key, value in rule.iteritems():
                            new_dict['traptor'][key] = value.encode("utf-8")

                        # Log that a rule was matched
                        self.logger.info("Rule matched for tweet id: {}".format(tweet_dict['id_str']))
            except Exception as e:
                self.logger.error("Exception while running the rule match: {}".format(e))

        if 'rule_tag' not in new_dict['traptor']:
            new_dict['traptor']['rule_type'] = self.traptor_type
            new_dict['traptor']['id'] = self.traptor_id
            new_dict['traptor']['rule_tag'] = 'Not found'
            new_dict['traptor']['rule_value'] = 'Not found'
            # Log that a rule was matched
            self.logger.warning("No rule matched for tweet id: {}".format(tweet_dict['id_str']))

        return new_dict


    def _get_redis_rules(self):
        """ Yields a traptor rule from redis.  This function
            expects that the redis keys are set up like follows:

            traptor-<traptor_type>:<traptor_id>:<rule_id>

            For example,

            traptor-follow:0:34

            traptor-track:0:5

            traptor-locations:0:2

            For 'follow' twitter streaming, each traptor may only
            follow 5000 twitter ids, as per the Twitter API.

            For 'track' twitter stream, each traptor may only
            track 400 keywords, as per the Twitter API.

            For 'locations' twitter stream, each traptor may only
            track 25 bounding boxes, as per the Twitter API.

            :returns: Yields a traptor rule from redis.
        """
        # Set up API limitation checks
        if self.traptor_type == 'follow':
            rule_max = 5000
        elif self.traptor_type == 'track':
            rule_max = 400
        elif self.traptor_type == 'locations':
            rule_max = 1
        else:
            self.logger.error('traptor_type of {0} is not supported'.format(
                self.traptor_type))
            raise(NotImplementedError)

        # for rule in xrange(rule_max):
        redis_key = 'traptor-{0}:{1}'.format(self.traptor_type,
                                             self.traptor_id)
        match = ':'.join([redis_key, '*'])
        try:
            for idx, hashname in enumerate(self.redis_conn.scan_iter(match=match)):
                if idx < rule_max:
                    redis_rule = self.redis_conn.hgetall(hashname)
                    yield redis_rule
                    self.logger.debug('Index: {0}, Redis_rule: {1}'.format(
                                      idx, redis_rule))
        except ConnectionError as e:
            self.logger.critical(e)
            sys.exit(3)  # Special error code to track known failures

    @staticmethod
    def _tweet_time_to_iso(tweet_time):
        """ Convert tweet time into ISO time format.

            :returns: A ``str`` of the ISO formated time.
        """
        return parser.parse(tweet_time).isoformat()

    def _create_traptor_obj(self, tweet_dict):
        """Add the traptor dict and id to the tweet."""
        if 'traptor' not in tweet_dict:
            tweet_dict['traptor'] = {}
            tweet_dict['traptor']['id'] = self.traptor_id

        return tweet_dict

    def _add_iso_created_at(self, tweet_dict):
        """Add the created_at_iso to the tweet."""
        if tweet_dict.get('created_at'):
            tweet_dict['traptor']['created_at_iso'] = self._tweet_time_to_iso(tweet_dict['created_at'])

        return tweet_dict

    def _message_is_tweet(self, message):
        """Check if the message is a tweet. If yes, return True. If not, return False."""
        if 'id_str' in message:
            return True
        else:
            return False

    def _enrich_tweet(self, tweet):
        """Fix the tweet object and do the rule matching."""
        enriched_data = {}

        if self._message_is_tweet(tweet):
            # Add the initial traptor fields
            tweet = self._create_traptor_obj(tweet)

            # Add the created_at_iso field
            tweet = self._add_iso_created_at(tweet)

            # Add the rule information
            enriched_data = self._find_rule_matches(tweet)
        else:
            self.logger.warning(tweet)

        if enriched_data:
            return enriched_data
        else:
            return tweet

    def _check_redis_pubsub_for_restart(self):
        """
        Subscribe to Redis PubSub and restart if necessary.

        Check the Redis PubSub channel and restart Traptor if a message for
        this Traptor is found.
        """
        self.logger.info("Subscribing to the Traptor notification PubSub.")
        self.logger.debug("restart_flag = {}".format(self.restart_flag))
        p = self.pubsub_conn.pubsub()
        p.subscribe(self.traptor_notify_channel)

        while True:
            time.sleep(1)
            m = p.get_message()
            if m is not None:
                data = str(m['data'])
                t = data.split(':')
                self.logger.debug("PubSub Message: {}".format(t))
                if t[0] == self.traptor_type and t[1] == str(self.traptor_id):
                    # Log the action and restart
                    self.restart_flag = True
                    self.logger.debug("Redis PubSub message found. \
                                      Setting restart flag to True.")

    def _add_heartbeat_message_to_redis(self,
                                        heartbeat_conn):
        """Add a heartbeat message to Redis."""
        time_to_live = 5
        now = datetime.now().strftime("%Y%M%d%H%M%S")
        key_to_add = "{}:{}:{}".format(self.traptor_type,
                                       self.traptor_id,
                                       now)
        message = "alive"
        try:
            return heartbeat_conn.setex(key_to_add, time_to_live, message)
        except ConnectionError as e:
            self.logger.error("Unable to add heartbeat message to Redis: {}".format(e))
            raise

    def _send_heartbeat_message(self):
        """Add an expiring key to Redis as a heartbeat on a timed basis."""
<<<<<<< HEAD
        self.logger.info("Starting the heartbeat.")
=======
        self.logger.info("Setting up the heartbeat.")
>>>>>>> 48dd3aba
        hb_interval = 5

        # while Traptor is running, add a heartbeat message every 5 seconds
        while True:
            self._add_heartbeat_message_to_redis(self.heartbeat_conn)
            time.sleep(hb_interval)

    def _main_loop(self):
        """
        Main loop for iterating through the twitter data.

        This method iterates through the birdy stream, does any
        pre-processing, and adds enrichments to the data.  If kafka is
        enabled it will write to the kafka topic defined when instantiating
        the Traptor class.
        """
        self.logger.info("Starting tweet processing.")
        # Iterate through the twitter results
        for item in self.birdy_stream._stream_iter():
            if item:
                try:
                    tweet = json.loads(item)
                except:
                    pass
                else:
                    enriched_data = self._enrich_tweet(tweet)

                    if self.kafka_enabled:
                        try:
                            self.kafka_producer.send_messages(self.kafka_topic,
                                                              json.dumps(enriched_data))
                        except Exception as e:
                            self.logger.error("Unable to add tweet to Kafka: {}".format(json.dumps(enriched_data)))
                    elif not self.kafka_enabled:
<<<<<<< HEAD
                        print(json.dumps(enriched_data, indent=2))
=======
                        self.logger.debug(json.dumps(enriched_data, indent=2))
>>>>>>> 48dd3aba

            if self.restart_flag:
                self.logger.info("Reset flag is true; restarting myself.")
                break

    def _wait_for_rules(self):
        """Wait for the Redis rules to appear"""
        # Get the list of rules from Redis
        self.redis_rules = [rule for rule in self._get_redis_rules()]

        # If there are no rules assigned to this Traptor, simma down and wait a minute
        while len(self.redis_rules) == 0:
            self.logger.debug("No Redis rules assigned. Sleeping for 60 seconds.")
            time.sleep(self.rule_check_interval)
            self.redis_rules = [rule for rule in self._get_redis_rules()]

    def run(self):
        """ Run method for running a traptor instance.

            It sets up the logging, connections, grabs the rules from redis,
            and starts writing data to kafka if enabled.
        """
        # Setup connections and logging
        self._setup()

        # Create the thread for the pubsub restart check
        ps_check = threading.Thread(group=None,
                                    target=self._check_redis_pubsub_for_restart
                                    )
        ps_check.setDaemon(True)
        ps_check.start()

        # Create the thread for the heartbeat message
        heartbeat = threading.Thread(group=None,
                                     target=self._send_heartbeat_message
                                     )
        heartbeat.setDaemon(True)
        heartbeat.start()

        self.logger.debug("Heartbeat started. Now to check for the rules")

        # Do all the things
        while True:
            self._wait_for_rules()

            # Concatenate all of the rule['value'] fields
            self.twitter_rules = self._make_twitter_rules(self.redis_rules)
            self.logger.debug("Twitter rules: {}".format(self.twitter_rules.encode('utf-8')))

            if self.kafka_enabled:
                self._create_kafka_producer(self.kafka_topic)

            if not self.test:
                self._create_birdy_stream()

            if self.traptor_type == 'locations':
                self.locations_rule = self._get_locations_traptor_rule()

            self.restart_flag = False

            # Start collecting data
            self._main_loop()


@click.command()
@click.option('--sentry', is_flag=True)
@click.option('--stdout', is_flag=True)
@click.option('--info', is_flag=True)
@click.option('--debug', is_flag=True)
@click.option('--delay', default=1)
@click.option('--id')
@click.option('--type')
@click.option('--key', default=0)
def main(sentry, stdout, info, debug, delay, id, type, key):
    """ Command line interface to run a traptor instance.

        Can pass it flags for debug levels and also --stdout mode, which means
        it will not write to kafka but stdout instread.
    """

    # Kafka
    kafka_enabled = False if stdout else True

    # Set the log level
    if debug:
        log_level = 'DEBUG'
    elif info:
        log_level = 'INFO'
    else:
        log_level = 'CRITICAL'

    # Set the Traptor info
    traptor_id = id if id else TRAPTOR_ID
    traptor_type = type if type else TRAPTOR_TYPE

    # Redis connection
    redis_conn = StrictRedis(host=REDIS_HOST,
                             port=REDIS_PORT,
                             db=REDIS_DB,
                             decode_responses=True)

    # Redis pubsub connection
    pubsub_conn = StrictRedis(host=REDIS_HOST,
                              port=REDIS_PORT,
                              db=REDIS_DB)

    # Redis heartbeat connection
    heartbeat_conn = StrictRedis(host=REDIS_HOST,
                                 port=REDIS_PORT,
                                 db=REDIS_DB)

    # Create the traptor instance
    traptor_instance = Traptor(redis_conn=redis_conn,
                               pubsub_conn=pubsub_conn,
                               heartbeat_conn=heartbeat_conn,
                               traptor_notify_channel=REDIS_PUBSUB_CHANNEL,
                               traptor_type=traptor_type,
                               traptor_id=traptor_id,
                               apikeys=APIKEYS[key],
                               kafka_enabled=kafka_enabled,
                               kafka_hosts=KAFKA_HOSTS,
                               kafka_topic=KAFKA_TOPIC,
<<<<<<< HEAD
=======
                               redis_conn=redis_conn,
                               traptor_notify_channel=REDIS_PUBSUB_CHANNEL,
                               pubsub_conn=pubsub_conn,
                               heartbeat_conn=heartbeat_conn,
                               kafka_enabled=kafka_enabled,
                               rule_check_interval=RULE_CHECK_INTERVAL,
>>>>>>> 48dd3aba
                               log_level=log_level,
                               log_dir=LOG_DIR,
                               log_file_name=LOG_FILE_NAME,
                               test=False
                               )

    # Delay before connecting to the Twitter steaming API. This is a "just in case" kind of thing
    time.sleep(delay)

    # Logger for this main function. The traptor has it's own logger
    logger = LogFactory.get_instance(json=True,
                                     stdout=False,
                                     name="traptor-main",
                                     level=INFO,
                                     dir=LOG_DIR,
                                     file=LOG_FILE_NAME)

    # Run the traptor instance
    try:
        logger.debug('Starting traptor_instance.run()')
        traptor_instance.run()
    except Exception as e:
        if sentry:
            client = Client(SENTRY_SECRET)
            client.captureException()
        logger.error(e)


if __name__ == '__main__':
    from settings import (KAFKA_HOSTS, KAFKA_TOPIC, APIKEYS, TRAPTOR_ID,
                          TRAPTOR_TYPE, REDIS_HOST, REDIS_PORT, REDIS_DB,
<<<<<<< HEAD
                          REDIS_PUBSUB_CHANNEL, SENTRY_SECRET, LOG_LEVEL,
                          LOG_DIR, LOG_FILE_NAME)
=======
                          REDIS_PUBSUB_CHANNEL, SENTRY_SECRET, RULE_CHECK_INTERVAL)
>>>>>>> 48dd3aba
    from raven import Client

    sys.exit(main())<|MERGE_RESOLUTION|>--- conflicted
+++ resolved
@@ -32,17 +32,13 @@
                  pubsub_conn,
                  heartbeat_conn,
                  traptor_notify_channel='traptor-notify',
+                 rule_check_interval=60,
                  traptor_type='track',
                  traptor_id=0,
                  apikeys=None,
                  kafka_enabled=True,
                  kafka_hosts='localhost:9092',
                  kafka_topic='traptor',
-<<<<<<< HEAD
-=======
-                 kafka_enabled=True,
-                 rule_check_interval=60,
->>>>>>> 48dd3aba
                  log_level='INFO',
                  log_dir='/var/log/traptor',
                  log_file_name='traptor.log',
@@ -54,7 +50,8 @@
         :param str redis_conn: redis connection to use.
         :param str pubsub_conn: redis pubsub connection to use
         :param str heartbeat_conn: redis connection to use for the heartbeat messages
-        :param str traptor_notify_channel: name of the Traptor PubSub channel to subscribe to
+        :param str traptor_notify_channel: name of the traptor PubSub channel to subscribe to
+        :param str rule_check_interval: number of seconds between checks of Redis for rules assigned to this traptor
         :param str traptor_type: follow, track, or geo.
         :param int traptor_id: numerical ID of traptor instance.
         :param dict apikeys: dictionary of API keys for traptor instnace.  See
@@ -66,14 +63,13 @@
         :param str log_dir: directory for the traptor logs for the traptor logger instance.
         :param str log_file_name: log file name for the traptor logger instance.
         :param bool test: True for traptor test instance.
-
-
-
-        """
+        """
+
         self.redis_conn = redis_conn
         self.pubsub_conn = pubsub_conn
         self.heartbeat_conn = heartbeat_conn
         self.traptor_notify_channel = traptor_notify_channel
+        self.rule_check_interval = rule_check_interval
         self.traptor_type = traptor_type
         self.traptor_id = traptor_id
         self.apikeys = apikeys
@@ -84,26 +80,14 @@
         self.log_dir = log_dir
         self.log_file_name = log_file_name
         self.test = test
-<<<<<<< HEAD
-
-
 
     def __repr__(self):
-        return 'Traptor({}, {}, {}, {}, {}, {}, {}, {}, {}, {} ,{}, {}, {}, {})'.format(
+        return 'Traptor({}, {}, {}, {}, {}, {}, {}, {}, {}, {} ,{}, {}, {}, {}, {})'.format(
             self.redis_conn,
             self.pubsub_conn,
             self.heartbeat_conn,
             self.traptor_notify_channel,
-=======
-        self.traptor_notify_channel = traptor_notify_channel
-        self.pubsub_conn = pubsub_conn
-        self.heartbeat_conn = heartbeat_conn
-        self.rule_check_interval = rule_check_interval
-
-    def __repr__(self):
-        return 'Traptor({}, {}, {}, {}, {}, {}, {}, {}, {}, {} ,{}, {}, {})'.format(
-            self.apikeys,
->>>>>>> 48dd3aba
+            self.rule_check_interval,
             self.traptor_type,
             self.traptor_id,
             self.apikeys,
@@ -111,17 +95,9 @@
             self.kafka_hosts,
             self.kafka_topic,
             self.log_level,
-<<<<<<< HEAD
             self.log_dir,
             self.log_file_name,
             self.test
-=======
-            self.test,
-            self.traptor_notify_channel,
-            self.pubsub_conn,
-            self.heartbeat_conn,
-            self.rule_check_interval
->>>>>>> 48dd3aba
         )
 
     def _setup_birdy(self):
@@ -557,11 +533,7 @@
 
     def _send_heartbeat_message(self):
         """Add an expiring key to Redis as a heartbeat on a timed basis."""
-<<<<<<< HEAD
         self.logger.info("Starting the heartbeat.")
-=======
-        self.logger.info("Setting up the heartbeat.")
->>>>>>> 48dd3aba
         hb_interval = 5
 
         # while Traptor is running, add a heartbeat message every 5 seconds
@@ -596,11 +568,7 @@
                         except Exception as e:
                             self.logger.error("Unable to add tweet to Kafka: {}".format(json.dumps(enriched_data)))
                     elif not self.kafka_enabled:
-<<<<<<< HEAD
-                        print(json.dumps(enriched_data, indent=2))
-=======
                         self.logger.debug(json.dumps(enriched_data, indent=2))
->>>>>>> 48dd3aba
 
             if self.restart_flag:
                 self.logger.info("Reset flag is true; restarting myself.")
@@ -717,21 +685,13 @@
                                pubsub_conn=pubsub_conn,
                                heartbeat_conn=heartbeat_conn,
                                traptor_notify_channel=REDIS_PUBSUB_CHANNEL,
+                               rule_check_interval=RULE_CHECK_INTERVAL,
                                traptor_type=traptor_type,
                                traptor_id=traptor_id,
                                apikeys=APIKEYS[key],
                                kafka_enabled=kafka_enabled,
                                kafka_hosts=KAFKA_HOSTS,
                                kafka_topic=KAFKA_TOPIC,
-<<<<<<< HEAD
-=======
-                               redis_conn=redis_conn,
-                               traptor_notify_channel=REDIS_PUBSUB_CHANNEL,
-                               pubsub_conn=pubsub_conn,
-                               heartbeat_conn=heartbeat_conn,
-                               kafka_enabled=kafka_enabled,
-                               rule_check_interval=RULE_CHECK_INTERVAL,
->>>>>>> 48dd3aba
                                log_level=log_level,
                                log_dir=LOG_DIR,
                                log_file_name=LOG_FILE_NAME,
@@ -763,12 +723,8 @@
 if __name__ == '__main__':
     from settings import (KAFKA_HOSTS, KAFKA_TOPIC, APIKEYS, TRAPTOR_ID,
                           TRAPTOR_TYPE, REDIS_HOST, REDIS_PORT, REDIS_DB,
-<<<<<<< HEAD
                           REDIS_PUBSUB_CHANNEL, SENTRY_SECRET, LOG_LEVEL,
-                          LOG_DIR, LOG_FILE_NAME)
-=======
-                          REDIS_PUBSUB_CHANNEL, SENTRY_SECRET, RULE_CHECK_INTERVAL)
->>>>>>> 48dd3aba
+                          LOG_DIR, LOG_FILE_NAME, RULE_CHECK_INTERVAL)
     from raven import Client
 
     sys.exit(main())