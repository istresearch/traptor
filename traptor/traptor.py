#!/usr/bin/env python
# -*- coding: utf-8 -*-
import json
import sys
import os
import time
import random
from datetime import datetime
# noinspection PyPackageRequirements
import dateutil.parser as parser
import traceback
import threading

import redis
import dd_monitoring

# noinspection PyPackageRequirements
from kafka import KafkaProducer
# noinspection PyPackageRequirements
from kafka.common import KafkaUnavailableError

from birdy.twitter import StreamClient, TwitterApiError

from tenacity import retry, wait_exponential, stop_after_attempt, \
        retry_if_exception_type, wait_chain, wait_fixed

from dog_whistle import dw_config, dw_callback
from requests.exceptions import ChunkedEncodingError

from scutils.log_factory import LogFactory
from scutils.stats_collector import StatsCollector
from traptor_limit_counter import TraptorLimitCounter

import logging
import settings
import hashlib
import argparse
import version
import types

FORMAT = '%(asctime)-15s %(message)s'
logging.basicConfig(level='INFO', format=FORMAT)

# Vars initialized once, then threadsafe to use
my_component = 'traptor'
my_traptor_type = None
my_traptor_id = None
my_logger = None


# Thanks to https://stackoverflow.com/a/715468
def str2bool(v):
    """
    Convert a string to a boolean

    :return boolean: Returns True if string is a true-type string.
    """
    return v.lower() in ('true', 't', '1', 'yes', 'y')


# Thanks to https://stackoverflow.com/a/26853961
def merge_dicts(*dict_args):
    """
    Given any number of dicts, shallow copy and merge into a new dict,
    precedence goes to key value pairs in latter dicts.
    Backwards compatible function; Python 3.5+ equivalent of
    foo = {**x, **y, **z}
    """
    result = {}
    for dictionary in dict_args:
        result.update(dictionary)
    return result


def get_main():
    """
    What is our main app called? Not easy to find out.
    See https://stackoverflow.com/a/35514032

    :return: str: Returns the main filename, path excluded.
    """
    whatisrunning = sys.argv[0]
    if whatisrunning == '-c':
        whatisrunning = '{inline}'
    elif not whatisrunning:
        whatisrunning = my_component
    return os.path.basename(whatisrunning)


def logExtra(*info_args):
    """
    Generate standardized logging information.
    Arguments can be of types dict|str|Exception.

    :return: dict: Returns the `extra` param for logger.
    """
    result = {
            'component': my_component,
            my_component+'-type': my_traptor_type,
            my_component+'-id': my_traptor_id,
            my_component+'-version': version.__version__,
    }
    for info in info_args:
        if isinstance(info, types.StringType):
            result = merge_dicts(result, {'dbg-info': info})
        elif isinstance(info, dict):
            result = merge_dicts(result, info)
        elif isinstance(info, Exception):
            result = merge_dicts(result, {
                    'error_type': info.__class__.__name__,
                    'error_msg': info.message,
                    'ex': traceback.format_exc(1),
            })
    return result


def log_retry_twitter(func, aRetryNum, arg3):
    """
    If a retry occurs, log it.

    :param func: this function reference.
    :param aRetryNum: the retry number.
    :param arg3: unknown decimal value, maybe time since last retry?
    """
    global my_logger
    if my_logger is not None:
        my_logger.info(settings.DWC_RETRY_TWITTER, extra=logExtra({
                'retry-num': aRetryNum,
        }))


def log_retry_redis(func, aRetryNum, arg3):
    """
    If a retry occurs, log it.

    :param func: this function reference.
    :param aRetryNum: the retry number.
    :param arg3: unknown decimal value, maybe time since last retry?
    """
    global my_logger
    if my_logger is not None:
        my_logger.info(settings.DWC_RETRY_REDIS, extra=logExtra({
                'retry-num': aRetryNum,
        }))


def log_retry_kafka(func, aRetryNum, arg3):
    """
    If a retry occurs, log it.

    :param func: this function reference.
    :param aRetryNum: the retry number.
    :param arg3: unknown decimal value, maybe time since last retry?
    """
    global my_logger
    if my_logger is not None:
        my_logger.info(settings.DWC_RETRY_KAFKA, extra=logExtra({
                'retry-num': aRetryNum,
        }))


class dotdict(dict):
    """dot.notation access to dictionary attributes"""
    __getattr__ = dict.get
    __setattr__ = dict.__setitem__
    __delattr__ = dict.__delitem__


# Override the default JSONobject
class MyBirdyClient(StreamClient):
    @staticmethod
    def get_json_object_hook(data):
        return data


class Traptor(object):

    def __init__(
            self,
            redis_conn,
            pubsub_conn,
            heartbeat_conn,
            traptor_notify_channel='traptor-notify',
            rule_check_interval=60,
            traptor_type='track',
            traptor_id=0,
            apikeys=None,
            kafka_enabled=True,
            kafka_hosts='localhost:9092',
            kafka_topic='traptor',
            use_sentry=False,
            sentry_url=None,
            test=False,
            enable_stats_collection=True,
            heartbeat_interval=0,
            ):
        """
        Traptor base class.

        :param Redis redis_conn: redis connection to use.
        :param Redis pubsub_conn: redis pubsub connection to use.
        :param Redis heartbeat_conn: redis connection to use for the heartbeat
                messages.
        :param str traptor_notify_channel: name of the traptor PubSub channel
                to subscribe to.
        :param int rule_check_interval: number of seconds between checks of
                Redis for rules assigned to this traptor.
        :param str traptor_type: follow, track, or geo.
        :param int traptor_id: numerical ID of traptor instance.
        :param dict apikeys: dictionary of API keys for traptor instnace.  See
                settings.py for details.
        :param bool kafka_enabled: write to kafka or just log to something else.
        :param str kafka_hosts: kafka hosts to connect to.
        :param str kafka_topic: name of the kafka topic to write to.
        :param bool use_sentry: use Sentry for error reporting or not.
        :param str sentry_url: url for Sentry logging.
        :param bool test: True for traptor test instance.
        :param bool enable_stats_collection: Whether or not to allow redis
                stats collection
        :param int heartbeat_interval: the number of seconds between heartbeats,
                if 0, a minimum value will be used instead.
        """

        self.redis_conn = redis_conn
        self.pubsub_conn = pubsub_conn
        self.heartbeat_conn = heartbeat_conn
        self.traptor_notify_channel = traptor_notify_channel
        self.rule_check_interval = rule_check_interval
        self.traptor_type = traptor_type
        self.traptor_id = traptor_id
        self.apikeys = apikeys
        self.kafka_enabled = kafka_enabled
        self.kafka_hosts = kafka_hosts
        self.kafka_topic = kafka_topic
        self.use_sentry = use_sentry
        self.sentry_url = sentry_url
        self.test = test
        self.enable_stats_collection = enable_stats_collection
        if heartbeat_interval < 5:
            heartbeat_interval = 5

        self.kafka_success_callback = self._gen_kafka_success()
        self.kafka_failure_callback = self._gen_kafka_failure()

        self.rule_counters = dict()
        self.limit_counter = None
        self.twitter_rules = None
        self.locations_rule = {}
        self.name = 'traptor-{}-{}'.format(
                self.traptor_type, self.traptor_id
        )
        # Properties that need to be accessed using a semaphore
        self._NEEDS_SEMAPHORE_hb_interval = heartbeat_interval
        self._NEEDS_SEMAPHORE_restart_flag = False
        # Semaphore used to make accessing properties thread-safe
        self.my_rlock = threading.RLock()

    def __repr__(self):
        return 'Traptor(' \
               + 'type='+repr(self.traptor_type) \
               + ', id='+repr(self.traptor_id) \
               + ', heartbeat='+repr(self._hb_interval()) \
               + ', notify_channel='+repr(self.traptor_notify_channel) \
               + ', check_interval='+repr(self.rule_check_interval) \
               + ', apikeys='+repr(self.apikeys) \
               + ', kafka_on='+repr(self.kafka_enabled) \
               + ', ktopic='+repr(self.kafka_topic) \
               + ', sentry_on='+repr(self.use_sentry) \
               + ', test_on='+repr(self.test) \
               + ', stats_on='+repr(self.enable_stats_collection) \
               + ')'

    def _getRestartSearchFlag(self):
        """
        Thread-safe method to get the restart search flag value.

        :return: Return the restart flag value.
        """
        with self.my_rlock:
            return self._NEEDS_SEMAPHORE_restart_flag

    def _setRestartSearchFlag(self, aValue):
        """
        Thread-safe method to set the restart search flag value.

        :param bool aValue: the value to use.
        """
        theLogMsg = "Setting restart search flag"
        # logger is already thread-safe, no need to use semaphore around it
        self.logger.debug(theLogMsg, extra=logExtra(str(aValue)))
        with self.my_rlock:
            self._NEEDS_SEMAPHORE_restart_flag = aValue

    def _hb_interval(self, interval=None):
        """
        Thread-safe method to get/set the heartbeat value.
        Purposely combined getter/setter as possible alternative code style.

        :param number interval: the value to use.
        :return: Returns the value if interval param is not provided.
        """
        with self.my_rlock:
            if interval is None:
                return self._NEEDS_SEMAPHORE_hb_interval
            else:
                self._NEEDS_SEMAPHORE_hb_interval = interval

    def _setup_birdy(self):
        """ Set up a birdy twitter stream.
            If there is a TwitterApiError it will exit with status code 3.
            This was done to prevent services like supervisor from automatically
            restart the process causing the twitter API to get locked out.

            Creates ``self.birdy_conn``.
        """

        # Set up a birdy twitter streaming client
        self.logger.info('Setting up birdy connection')
        self.birdy_conn = MyBirdyClient(
                self.apikeys['CONSUMER_KEY'],
                self.apikeys['CONSUMER_SECRET'],
                self.apikeys['ACCESS_TOKEN'],
                self.apikeys['ACCESS_TOKEN_SECRET']
        )

    @retry(
        wait=wait_exponential(multiplier=1, max=10),
        stop=stop_after_attempt(3),
        retry=retry_if_exception_type(KafkaUnavailableError),
        reraise = True,
        after=log_retry_kafka,
    )
    def _create_kafka_producer(self):
        """Create the Kafka producer"""
        self.kafka_conn = KafkaProducer(
                bootstrap_servers=self.kafka_hosts,
                value_serializer=lambda m: json.dumps(m),
                api_version=(0, 9),
                reconnect_backoff_ms=4000,
                retries=3,
                linger_ms=25,
                buffer_memory=4 * 1024 * 1024
        )

    def _setup_kafka(self):
        """ Set up a Kafka connection."""
        if self.kafka_enabled:
            self.logger.info('Setting up kafka connection')
            try:
                self._create_kafka_producer()
            except Exception as e:
                theLogMsg = "Caught Kafka Unavailable Error"
                self.logger.critical(theLogMsg, extra=logExtra(e))
                dd_monitoring.increment('kafka_error',
                                        tags=['error_type:kafka_unavailable'])
                # sys.exit(3)
        else:
            self.logger.info('Skipping kafka connection setup')
            self.logger.debug('kafka_enabled', extra=logExtra(
                    str(self.kafka_enabled)
            ))
            self.kafka_conn = None

    def _gen_kafka_success(self):
        def kafka_success(tweet):  # , response):
            self.logger.info("Tweet sent to kafka", extra=logExtra({
                'tweet_id': tweet.get('id_str', None)
            }))
            dd_monitoring.increment('tweet_to_kafka_success')
        return kafka_success

    def _gen_kafka_failure(self):
        def kafka_failure(e):
            theLogMsg = "Caught Kafka exception when sending a tweet to Kafka"
            self.logger.error(theLogMsg, extra=logExtra(e))
            dd_monitoring.increment('tweet_to_kafka_failure',
                                    tags=['error_type:kafka'])
        return kafka_failure

    def _setup(self, args=None, aLogger=None):
        """
        Set up Traptor.

        Load everything up. Note that any arg here will override both
        default and custom settings.

        :param args: CLI arguments, if any.
        :param aLogger: logger object, if any.
        """
        if args is None:
            args = dotdict({'log_stdout': '', 'loglevel': '', 'log_file': ''})
        # Set up logging
        self.logger = aLogger
        if aLogger is None:
            self.logger = LogFactory.get_instance(
                    name=self.name,
                    json=str2bool(os.getenv('LOG_JSON', settings.LOG_JSON)),
                    stdout=str2bool(getAppParamStr(
                        'LOG_STDOUT', settings.LOG_STDOUT, args.log_stdout
                    )),
                    level=getLoggingLevel(args.loglevel),
                    dir=os.getenv('LOG_DIR', settings.LOG_DIR),
                    file=getAppParamStr('LOG_FILE', settings.LOG_FILE, args.log_file)
            )
            if settings.DW_ENABLED:
                dw_config(settings.DW_CONFIG)
                self.logger.register_callback('>=INFO', dw_callback)

        # Set up required connections
        self._setup_kafka()
        self._setup_birdy()

    @retry(
        wait=wait_chain(*[wait_fixed(3)] + [wait_fixed(7)] + [wait_fixed(9)]),
        stop=stop_after_attempt(3),
        retry=retry_if_exception_type(TwitterApiError),
        reraise=True,
        after=log_retry_twitter,
    )
    def _create_twitter_follow_stream(self):
        """Create a Twitter follow stream."""
        self.logger.info('Creating birdy follow stream')
        self.birdy_stream = self.birdy_conn.stream.statuses.filter.post(
                follow=self.twitter_rules,
                stall_warnings='true'
        )

    @retry(
        wait=wait_chain(*[wait_fixed(3)] + [wait_fixed(7)] + [wait_fixed(9)]),
        stop=stop_after_attempt(3),
        retry=retry_if_exception_type(TwitterApiError),
        reraise=True,
        after=log_retry_twitter,
    )
    def _create_twitter_track_stream(self):
        """Create a Twitter follow stream."""
        self.logger.info('Creating birdy track stream')
        self.birdy_stream = self.birdy_conn.stream.statuses.filter.post(
                track=self.twitter_rules,
                stall_warnings='true'
        )

    @retry(
        wait=wait_chain(*[wait_fixed(3)] + [wait_fixed(7)] + [wait_fixed(9)]),
        stop=stop_after_attempt(3),
        retry=retry_if_exception_type(TwitterApiError),
        reraise=True,
        after=log_retry_twitter,
    )
    def _create_twitter_locations_stream(self):
        """Create a Twitter locations stream."""
        self.logger.info('Creating birdy locations stream')
        self.birdy_stream = self.birdy_conn.stream.statuses.filter.post(
                locations=self.twitter_rules,
                stall_warnings='true'
        )

    def _create_birdy_stream(self):
        """ Create a birdy twitter stream.
            If there is a TwitterApiError it will exit with status code 3.
            This was done to prevent services like supervisor from automatically
            restart the process causing the twitter API to get locked out.

            Creates ``self.birdy_stream``.
        """

        if self.traptor_type == 'follow':
            # Try to set up a twitter stream using twitter id list
            try:
                self._create_twitter_follow_stream()
            except Exception as e:
                theLogMsg = "Caught Twitter Api Error creating follow stream"
                self.logger.critical(theLogMsg, extra=logExtra(e, {
                    'retry': self._create_twitter_follow_stream.retry.statistics
                }))
                dd_monitoring.increment('twitter_error_occurred',
                                        tags=['error_type:twitter_api_error'])
                sys.exit(3)
        elif self.traptor_type == 'track':
            # Try to set up a twitter stream using twitter term list
            try:
                self._create_twitter_track_stream()
            except Exception as e:
                theLogMsg = "Caught Twitter Api Error creating track stream"
                self.logger.critical(theLogMsg, extra=logExtra(e))
                dd_monitoring.increment('twitter_error_occurred',
                                        tags=['error_type:twitter_api_error'])
                sys.exit(3)
        elif self.traptor_type == 'locations':
            # Try to set up a twitter stream using twitter term list
            try:
                self._create_twitter_locations_stream()
            except Exception as e:
                theLogMsg = "Caught Twitter Api Error creating locations stream"
                self.logger.critical(theLogMsg, extra=logExtra(e))
                dd_monitoring.increment('twitter_error_occurred',
                                        tags=['error_type:twitter_api_error'])
                sys.exit(3)
        else:
            theLogMsg = 'Caught error creating birdy stream for Traptor ' \
                        'type that does not exist'
            self.logger.critical(theLogMsg, extra=logExtra({
                    'error_type': 'NotImplementedError',
                    'error_msg': 'Traptor type does not exist.',
                    'ex': traceback.format_exc(1)
            }))
            dd_monitoring.increment('traptor_error_occurred',
                                    tags=['error_type:not_implemented_error'])
            sys.exit(3)

    def _make_twitter_rules(self, rules):
        """ Convert the rules from redis into a format compatible with the
            Twitter API.

            :param list rules: The rules are expected to be a list of
                                dictionaries that comes from redis.
            :returns: A ``str`` of twitter rules that can be loaded into the
                      a birdy twitter stream.
        """
<<<<<<< HEAD
        phrases = []

        for rule in rules:

            phrase = rule.get('value')

            if phrase is None:
                continue

            if 'orig_type' in rule and rule['orig_type'] is not None:
                rule_type = rule['orig_type']

                # For hastag rules ensure each term starts with '#' to prevent overcollection
                if rule_type == 'hashtag':
                    tokens = []
                    for token in phrase.split(' '):
                        if token:
                            if not token.startswith('#'):
                                tokens.append('#' + token)
                            else:
                                tokens.append(token)

                    phrase = ' '.join(tokens)

            phrases.append(phrase)

        rules_str = ','.join(phrases)
        self.logger.debug('Twitter rules string: {}'.format(rules_str.encode('utf-8')))
=======
        rules_str = ','.join([rule['value'] for rule in rules])
        self.logger.debug('Twitter rules', extra=logExtra({
                'rules_str': rules_str.encode('utf-8')
        }))
>>>>>>> aa0e1144
        return rules_str

    def _create_rule_counter(self, rule_id):
        """
        Create a rule counter

        :param rule_id: id of the rule to create a counter for
        :return: stats_collector: StatsCollector rolling time window
        """
        collection_window = int(os.getenv('STATS_COLLECTION_WINDOW', 900))
        stats_key = 'stats:{}:{}:{}'.format(self.traptor_type, self.traptor_id, rule_id)
        stats_collector = StatsCollector.get_rolling_time_window(
                redis_conn=self.redis_conn,
                key=stats_key,
                window=collection_window
        )

        return stats_collector

    def _make_rule_counters(self):
        """
        Make the rule counters to collect stats on the rule matches.

        :return: dict: rule_counters
        """
        self.logger.info("Making the rule counters")

        rule_counters = dict()

        for rule in self.redis_rules:
            rule_id = rule['rule_id']
            rule_counters[rule_id] = self._create_rule_counter(rule_id=rule_id)

        self.rule_counters = rule_counters

    @retry(
        wait=wait_exponential(multiplier=1, max=10),
        stop=stop_after_attempt(3),
        reraise=True,
        retry=retry_if_exception_type(redis.ConnectionError),
        after=log_retry_redis,
    )
    def _increment_rule_counter(self, tweet):
        """
        Increment a rule counter.

        :param tweet: the tweet rule
        """
        rule_id = tweet.get('traptor', {}).get('rule_id', None)

        # If the counter doesn't yet exist, create it
        if self.rule_counters.get(rule_id, None) is None:
            self.rule_counters[rule_id] = self._create_rule_counter(rule_id=rule_id)

        # If a rule value exists, increment the counter
        try:
            if rule_id is not None and self.rule_counters[rule_id] is not None:
                self.rule_counters[rule_id].increment()
        except Exception as e:
            theLogMsg = "Caught exception while incrementing a rule counter"
            self.logger.error(theLogMsg, extra=logExtra(e))
            dd_monitoring.increment('redis_error',
                                    tags=['error_type:connection_error'])

    def _delete_rule_counters(self):
        """
        Stop and then delete the existing rule counters.
        """
        if len(self.rule_counters) > 0:
            for counter in self.rule_counters:
                try:
                    self.rule_counters[counter].deactivate()
                except Exception as e:
                    theLogMsg = "Caught exception while deactivating a rule counter"
                    self.logger.error(theLogMsg, extra=logExtra(e))
                    dd_monitoring.increment('redis_error',
                                            tags=['error_type:connection_error'])
            for counter in self.rule_counters:
                try:
                    self.rule_counters[counter].stop()
                    self.rule_counters[counter].delete_key()
                except Exception as e:
                    theLogMsg = "Caught exception while stopping and deleting a rule counter"
                    self.logger.error(theLogMsg, extra=logExtra(e))
                    dd_monitoring.increment('redis_error',
                                            tags=['error_type:connection_error'])
            self.logger.info("Rule counters deleted successfully", extra=logExtra())

    def _make_limit_message_counter(self):
        """
        Make a limit message counter to track the values of incoming limit messages.
        """
        limit_counter_key = "limit:{}:{}".format(
                self.traptor_type, self.traptor_id
        )
        collection_window = int(os.getenv('LIMIT_COUNT_COLLECTION_WINDOW', 900))

        self.limit_counter = TraptorLimitCounter(
                key=limit_counter_key,
                window=collection_window
        )
        self.limit_counter.setup(redis_conn=self.redis_conn)

    @retry(
        wait=wait_exponential(multiplier=1, max=10),
        stop=stop_after_attempt(3),
        reraise=True,
        retry=retry_if_exception_type(redis.ConnectionError),
        after=log_retry_redis,
    )
    def _increment_limit_message_counter(self, limit_count):
        """
        Increment the limit message counter

        :param limit_count: the integer value from the limit message
        """
        try:
            if self.limit_counter is not None:
                self.limit_counter.increment(limit_count=limit_count)
        except Exception as e:
            theLogMsg = "Caught exception while incrementing a limit counter"
            self.logger.error(theLogMsg, extra=logExtra(e))
            dd_monitoring.increment('redis_error',
                                    tags=['error_type:connection_error'])

    def _get_locations_traptor_rule(self):
        """
        Get the locations rule.

        Create a dict with the single rule the locations traptor collects on.
        """

        locations_rule = {}

        for rule in self.redis_rules:
            locations_rule['rule_tag'] = rule['tag']
            locations_rule['rule_value'] = rule['value']

            for key, value in rule.iteritems():
                locations_rule[key] = value

        return locations_rule

    def _find_rule_matches(self, tweet_dict):
        """
        Find a rule match for the tweet.

        This code only expects there to be one match.  If there is more than
        one, it will use the last one it finds since the first match will be
        overwritten.

        :param dict tweet_dict: The dictionary twitter object.
        :returns: a ``dict`` with the augmented data fields.
        """
        new_dict = tweet_dict
        self.logger.debug('Finding tweet rule matches')

        # If the Traptor is a geo traptor, return the one rule we've already set up
        if self.traptor_type == 'locations':
            for key, value in self.locations_rule.iteritems():
                new_dict['traptor'][key] = value

        # Do track Traptor enrichments...
        elif self.traptor_type == 'track':

            """
            Here's how Twitter does it, and so shall we:

            The text of the Tweet and some entity fields are considered for matches.
            Specifically, the text attribute of the Tweet, expanded_url and display_url
            for links and media, text for hashtags, and screen_name for user mentions
            are checked for matches.
            """

            # Build up the query from our tweet fields
            query = ""

            # Tweet text
            query = query + tweet_dict['text'].encode("utf-8")

            # URLs and Media
            url_list = []
            if 'urls' in tweet_dict['entities']:
                for url in tweet_dict['entities']['urls']:
                    expanded_url = url.get('expanded_url', None)
                    display_url = url.get('display_url', None)

                    if expanded_url is not None:
                        url_list.append(expanded_url)
                    if display_url is not None:
                        url_list.append(display_url)

            if 'media' in tweet_dict['entities']:
                for item in tweet_dict['entities']['media']:
                    expanded_url = item.get('expanded_url', None)
                    display_url = item.get('display_url', None)

                    if expanded_url is not None:
                        url_list.append(expanded_url)
                    if display_url is not None:
                        url_list.append(display_url)

            # Hashtags
            if 'hashtags' in tweet_dict['entities']:
                for tag in tweet_dict['entities']['hashtags']:
                    query = query + " " + tag['text'].encode("utf-8")

            # Screen name
            if 'screen_name' in tweet_dict['user']:
                query = query + " " + tweet_dict['user']['screen_name'].encode('utf-8')

            # Retweeted parts
            if tweet_dict.get('retweeted_status', None) is not None:
                # Status
                query += " " + tweet_dict['retweeted_status']['text'].encode("utf-8")

                theFullText = tweet_dict['retweeted_status']\
                    .get('quoted_status', {})\
                    .get('extended_tweet', {})\
                    .get('full_text', None)
                if theFullText is not None:
                    query = " " + theFullText.encode("utf-8")

                # URLs and Media
                if 'urls' in tweet_dict['retweeted_status']['entities']:
                    for url in tweet_dict['retweeted_status']['entities']['urls']:
                        expanded_url = url.get('expanded_url', None)
                        display_url = url.get('display_url', None)

                        if expanded_url is not None:
                            url_list.append(expanded_url)
                        if display_url is not None:
                            url_list.append(display_url)

                if 'media' in tweet_dict['retweeted_status']['entities']:
                    for item in tweet_dict['retweeted_status']['entities']['media']:
                        expanded_url = item.get('expanded_url', None)
                        display_url = item.get('display_url', None)

                        if expanded_url is not None:
                            url_list.append(expanded_url)
                        if display_url is not None:
                            url_list.append(display_url)

                # Hashtags
                if 'hashtags' in tweet_dict['retweeted_status']['entities']:
                    for tag in tweet_dict['retweeted_status']['entities']['hashtags']:
                        query = query + " " + tag['text'].encode("utf-8")

                # Names
                if 'in_reply_to_screen_name' in tweet_dict['retweeted_status']:
                    in_reply_to_screen_name = tweet_dict.get('retweeted_status', {})\
                            .get('in_reply_to_screen_name', None)
                    if in_reply_to_screen_name is not None:
                        query += " " + tweet_dict['retweeted_status']['in_reply_to_screen_name'].encode('utf-8')

                if 'screen_name' in tweet_dict['retweeted_status']['user']:
                    screen_name = tweet_dict.get('retweeted_status', {}).get('user', {}).get('screen_name', None)
                    if screen_name is not None:
                        query += " " + tweet_dict['retweeted_status']['user']['screen_name'].encode('utf-8')

            # Quoted Status parts
            if tweet_dict.get('quoted_status', None) is not None:
                # Standard tweet
                if tweet_dict.get('quoted_status').get('text', None) is not None:
                    query = query + " " + tweet_dict['quoted_status']['text'].encode('utf-8')

                # Extended tweet
                if tweet_dict.get('quoted_status').get('extended_tweet', {}).get('full_text', None) is not None:
                    query = query + " " + tweet_dict['quoted_status']['extended_tweet']['full_text'].encode('utf-8')

            # De-dup urls and add to the giant query
            if len(url_list) > 0:
                url_list = set(url_list)
                for url in url_list:
                    query = query + " " + url.encode("utf-8")

            # Lowercase the entire thing
            query = query.lower()

            random.shuffle(self.redis_rules)

            try:
                # Shuffle the rules every once in a while
                for rule in self.redis_rules:
                    # Get the rule to search for and lowercase it
                    search_str = rule['value'].encode("utf-8").lower()

                    # Split the rule value and see if it's a multi-parter
                    part_finder = list()
                    search_str_multi = search_str.split(" ")

                    # If there is more than one part to the rule, check for each part in the query
                    if len(search_str_multi) > 1:
                        for part in search_str_multi:
                            if part in query:
                                part_finder.append(True)
                            else:
                                part_finder.append(False)

                    if len(search_str_multi) > 1 and all(part_finder):
                        # These two lines kept for backwards compatibility
                        new_dict['traptor']['rule_tag'] = rule['tag']
                        new_dict['traptor']['rule_value'] = rule['value'].encode("utf-8")

                        # Pass all key/value pairs from matched rule through to Traptor
                        for key, value in rule.iteritems():
                            new_dict['traptor'][key] = value.encode("utf-8")

                        # Log that a rule was matched
                        self.logger.debug('Rule matched', extra=logExtra({
                                'tweet id': tweet_dict['id_str']
                        }))

                    elif search_str in query:
                        # These two lines kept for backwards compatibility
                        new_dict['traptor']['rule_tag'] = rule['tag']
                        new_dict['traptor']['rule_value'] = rule['value'].encode("utf-8")

                        # Pass all key/value pairs from matched rule through to Traptor
                        for key, value in rule.iteritems():
                            new_dict['traptor'][key] = value.encode("utf-8")

                        # Log that a rule was matched
                        self.logger.debug('Rule matched', extra=logExtra({
                                'tweet id': tweet_dict['id_str']
                        }))
            except Exception as e:
                theLogMsg = "Caught exception while performing rule matching for track"
                self.logger.error(theLogMsg, extra=logExtra(e))
                dd_monitoring.increment('traptor_error_occurred',
                                        tags=['error_type:rule_matching_failure'])

        # If this is a follow Traptor, only check the user/id field of the tweet
        elif self.traptor_type == 'follow':
            """
            Here's how Twitter does it, and so shall we:

            Tweets created by the user.
            Tweets which are retweeted by the user.
            Replies to any Tweet created by the user.
            Retweets of any Tweet created by the user.
            Manual replies, created without pressing a reply button (e.g. “@twitterapi I agree”).
            """

            # Build up the query from our tweet fields
            query = ""

            # Tweets created by the user AND
            # Tweets which are retweeted by the user

            try:
                theLogMsg = 'tweet_dict for rule match'
                self.logger.debug(theLogMsg, extra=logExtra({
                        'tweet_dict': json.dumps(tweet_dict).encode("utf-8")
                }))
            except Exception as e:
                theLogMsg = "Unable to dump the tweet dict to json"
                self.logger.error(theLogMsg, extra=logExtra(e))
                dd_monitoring.increment('traptor_error_occurred',
                                        tags=['error_type:json_dumps'])

            # From this user
            query += str(tweet_dict['user']['id_str'])

            # Replies to any Tweet created by the user.
            if tweet_dict['in_reply_to_user_id'] is not None \
                    and tweet_dict['in_reply_to_user_id'] != '':
                query += str(tweet_dict['in_reply_to_user_id'])

            # User mentions
            if 'user_mentions' in tweet_dict['entities']:
                for tag in tweet_dict['entities']['user_mentions']:
                    id_str = tag.get('id_str')
                    if id_str:
                        query = query + " " + id_str.encode("utf-8")

            # Retweeted parts
            if tweet_dict.get('retweeted_status', None) is not None:
                if tweet_dict['retweeted_status'].get('user', {}).get('id_str', None) is not None:
                    query += str(tweet_dict['retweeted_status']['user']['id_str'])

            # Retweets of any Tweet created by the user; AND
            # Manual replies, created without pressing a reply button (e.g. “@twitterapi I agree”).
            query = query + tweet_dict['text'].encode("utf-8")

            # Lowercase the entire thing
            query = query.lower()

            random.shuffle(self.redis_rules)

            try:
                for rule in self.redis_rules:
                    # Get the rule to search for and lowercase it
                    search_str = str(rule['value']).encode("utf-8").lower()

                    self.logger.debug('rule matching', extra=logExtra({
                            'dbg-search': search_str,
                            'dbg-query': query
                    }))

                    if search_str in query:
                        # These two lines kept for backwards compatibility
                        new_dict['traptor']['rule_tag'] = rule['tag']
                        new_dict['traptor']['rule_value'] = rule['value'].encode("utf-8")

                        # Pass all key/value pairs from matched rule through to Traptor
                        for key, value in rule.iteritems():
                            new_dict['traptor'][key] = value.encode("utf-8")

                        # Log that a rule was matched
                        self.logger.debug('rule matched', extra=logExtra({
                                'tweet id': tweet_dict['id_str']
                        }))
            except Exception as e:
                theLogMsg = "Caught exception while performing rule matching for follow"
                self.logger.error(theLogMsg, extra=logExtra(e))
                dd_monitoring.increment('traptor_error_occurred',
                                        tags=['error_type:rule_matching_failure'])

        # unknown traptor type
        else:
            self.logger.warning("Ran into an unknown Traptor type...")

        if 'rule_tag' not in new_dict['traptor']:
            new_dict['traptor']['rule_type'] = self.traptor_type
            new_dict['traptor']['id'] = int(self.traptor_id)
            new_dict['traptor']['rule_tag'] = 'Not Found'
            new_dict['traptor']['rule_value'] = 'Not Found'
            # Log that a rule was matched
            self.logger.warning("No rule matched for tweet", extra=logExtra({
                    'tweet_id': tweet_dict['id_str']
            }))

        return new_dict

    @retry(
        wait=wait_exponential(multiplier=1, max=10),
        stop=stop_after_attempt(3),
        reraise=True,
        retry=retry_if_exception_type(redis.ConnectionError),
        after=log_retry_redis,
    )
    def _get_redis_rules(self):
        """ Yields a traptor rule from redis.  This function
            expects that the redis keys are set up like follows:

            traptor-<traptor_type>:<traptor_id>:<rule_id>

            For example,

            traptor-follow:0:34

            traptor-track:0:5

            traptor-locations:0:2

            For 'follow' twitter streaming, each traptor may only
            follow 5000 twitter ids, as per the Twitter API.

            For 'track' twitter stream, each traptor may only
            track 400 keywords, as per the Twitter API.

            For 'locations' twitter stream, each traptor may only
            track 25 bounding boxes, as per the Twitter API.

            :returns: Yields a traptor rule from redis.
        """
        # Set up API limitation checks
        if self.traptor_type == 'follow':
            rule_max = 5000
        elif self.traptor_type == 'track':
            rule_max = 400
        elif self.traptor_type == 'locations':
            rule_max = 1
        else:
            self.logger.error('Unsupported traptor_type', extra=logExtra({
                    'traptor_type': self.traptor_type
            }))
            dd_monitoring.increment('traptor_error_occurred',
                                    tags=['error_type:not_implemented_error'])
            raise NotImplementedError

        # for rule in xrange(rule_max):
        redis_key = 'traptor-{0}:{1}'.format(self.traptor_type,
                                             self.traptor_id)
        match = ':'.join([redis_key, '*'])
        try:
            self.logger.info("Getting rules from Redis", extra=logExtra())
            for idx, hashname in enumerate(self.redis_conn.scan_iter(match=match)):
                if idx < rule_max:
                    redis_rule = self.redis_conn.hgetall(hashname)
                    yield redis_rule
                    self.logger.debug('got from redis', extra=logExtra({
                            'index': idx,
                            'redis_rule': redis_rule
                    }))
        except Exception as e:
            theLogMsg = "Caught exception while getting rules from Redis"
            self.logger.critical(theLogMsg, extra=logExtra(e))
            dd_monitoring.increment('redis_error',
                                    tags=['error_type:connection_error'])

    @staticmethod
    def _tweet_time_to_iso(tweet_time):
        """
        Convert tweet created_at to ISO time format.

        :param tweet_time: created_at date of a tweet
        :return: A string of the ISO formatted time.
        """
        return parser.parse(tweet_time).isoformat()

    def _create_traptor_obj(self, tweet_dict):
        """
        Add the traptor dict and id to the tweet.

        :param tweet_dict: tweet in json format
        :return tweet_dict: with additional traptor fields
        """
        if 'traptor' not in tweet_dict:
            tweet_dict['traptor'] = {}
            tweet_dict['traptor']['id_str'] = int(self.traptor_id)

        return tweet_dict

    def _add_iso_created_at(self, tweet_dict):
        """
        Add the created_at_iso to the tweet.

        :param tweet_dict: tweet in json format
        :return tweet_dict: with created_at_iso field
        """
        if tweet_dict.get('created_at'):
            tweet_dict['traptor']['created_at_iso'] = self._tweet_time_to_iso(
                    tweet_dict['created_at']
            )

        return tweet_dict

    def _message_is_tweet(self, message):
        """
        Check if the message is a tweet.

        :param message: message to check
        :return: True if yes, False if no
        """
        if 'id_str' in message:
            return True
        else:
            return False

    def _message_is_limit_message(self, message):
        """
        Check if the message is a limit message.

        :param message: message to check
        :return: True if yes, False if no
        """
        if message.get('limit', None) is not None:
            return True
        else:
            return False

    def _enrich_tweet(self, tweet):
        """
        Enrich the tweet with additional fields, rule matching and stats collection.

        :param tweet: raw tweet info to enrich
        :return dict enriched_data: tweet dict with additional enrichments
        :return dict tweet: non-tweet message with no additional enrichments
        """
        enriched_data = dict()

        if self._message_is_limit_message(tweet):
            # Send DD the limit message value
            limit_count = tweet.get('limit').get(self.traptor_type, None)
            dd_monitoring.gauge('limit_message_count', limit_count, [])
            # Store the limit count in Redis
            self._increment_limit_message_counter(limit_count=limit_count)
            # Log limit message
            self.logger.warn('limit message received', extra={'limit_count': limit_count, 'traptor_type': self.traptor_type, 'traptor_id': self.traptor_id})
        elif self._message_is_tweet(tweet):
            try:
                # Add the initial traptor fields
                tweet = self._create_traptor_obj(tweet)

                # Add the created_at_iso field
                tweet = self._add_iso_created_at(tweet)

                # Add the rule information
                enriched_data = self._find_rule_matches(tweet)

                # Update the matched rule stats
                if self.traptor_type != 'locations' \
                        and self.enable_stats_collection:
                    self._increment_rule_counter(enriched_data)
            except Exception as e:
                theLogMsg = "Failed to enrich tweet, skipping enhancement"
                self.logger.error(theLogMsg, extra=logExtra(e, {
                        "tweet": json.dumps(tweet)
                }))

                # an error occurred while processing the tweet. If some information was
                # set in the dictionary when calling _find_rule_matches, clear it out
                # because it is likely invalid...
                enriched_data = {}

        else:
            theLogMsg = "Twitter message is not a tweet"
            self.logger.info(theLogMsg, extra=logExtra({
                    'twitter_message': tweet
            }))

        dd_monitoring.increment('tweet_process_success')

        if enriched_data:
            return enriched_data
        else:
            return tweet

    def _listenToRedisForRestartFlag(self):
        """
        Listen to the Redis PubSub channel and set the restart flag for
        this Traptor if the restart message is found.
        """
        theLogMsg = "Subscribing to Traptor notification PubSub"
        self.logger.info(theLogMsg, extra=logExtra({
                'restart_flag': str(self._getRestartSearchFlag)
        }))

        p = self.pubsub_conn.pubsub(ignore_subscribe_messages=True)
        p.subscribe(self.traptor_notify_channel)
        # listen() is a generator that blocks until a message is available
        for msg in p.listen():
            if msg is not None:
                data = str(msg['data'])
                t = data.split(':')
                self.logger.debug('PubSub', extra=logExtra(t))
                if t[0] == self.traptor_type and t[1] == str(self.traptor_id):
                    # Restart flag found for our specific instance
                    self._setRestartSearchFlag(True)

    @retry(
        wait=wait_exponential(multiplier=1, max=10),
        stop=stop_after_attempt(3),
        reraise=True,
        retry=retry_if_exception_type(redis.ConnectionError),
        after=log_retry_redis,
    )
    def _add_heartbeat_message_to_redis(self, hb_interval):
        """Add a heartbeat message to Redis."""
        now = datetime.now().strftime("%Y%M%d%H%M%S")
        key_to_add = "{}:{}:{}".format(self.traptor_type,
                                       self.traptor_id,
                                       'heartbeat')
        message = now
        if self.heartbeat_conn.setex(key_to_add, int(hb_interval*1.5), message):
            theLogMsg = 'heartbeat_message_sent_success'
            self.logger.info(theLogMsg, extra=logExtra())
            # DEBUG: send Restart Flag to myself to test Restart Flag action (not thread-safe!)
            # self.heartbeat_conn.publish(self.traptor_notify_channel, self.traptor_type+':'+str(self.traptor_id))

    def _send_heartbeat_message(self):
        """Add an expiring key to Redis as a heartbeat on a timed basis."""
        self.logger.info("Starting the heartbeat", extra=logExtra({
                'hb_interval': self._hb_interval()
        }))

        # while Traptor is running, add a heartbeat message every X seconds, min 5.
        while True:
            try:
                self._add_heartbeat_message_to_redis(self._hb_interval())
            except Exception as e:
                theLogMsg = "Caught exception while adding the heartbeat message to Redis"
                self.logger.error(theLogMsg, extra=logExtra(e))
                raise e

            time.sleep(self._hb_interval())

    @retry(
        wait=wait_exponential(multiplier=1, max=10),
        stop=stop_after_attempt(3),
        reraise=True,
        retry=retry_if_exception_type(KafkaUnavailableError),
        after=log_retry_kafka,
    )
    def _send_enriched_data_to_kafka(self, tweet, enriched_data):
        """"
        Send the enriched data to Kafka

        :param tweet: the original tweet
        :param enriched_data: the enriched data to send
        """
        theLogMsg = "Attempting to send tweet to kafka"
        self.logger.info(theLogMsg, extra=logExtra({
                'tweet_id': tweet.get('id_str', None)
        }))
        future = self.kafka_conn.send(self.kafka_topic, enriched_data)
        future.add_callback(self.kafka_success_callback, tweet)
        future.add_errback(self.kafka_failure_callback)

    def _main_loop(self):
        """
        Main loop for iterating through the twitter data.

        This method iterates through the birdy stream, does any
        pre-processing, and adds enrichments to the data.  If kafka is
        enabled it will write to the kafka topic defined when instantiating
        the Traptor class.
        """
        self.logger.info("Starting tweet processing")
        # Iterate through the twitter results
        for item in self.birdy_stream._stream_iter():
            if item:
                try:
                    tweet = json.loads(item)
                except Exception as e:
                    theLogMsg = "Caught exception while json loading the Twitter message"
                    self.logger.error(theLogMsg, extra=logExtra(e))
                    dd_monitoring.increment('traptor_error_occurred',
                                            tags=['error_type:json_loads_error'])
                else:
                    enriched_data = self._enrich_tweet(tweet)
                    # #4204 - since 1.4.13
                    theLogMsg = settings.DWC_SEND_TO_KAFKA_ENRICHED
                    self.logger.info(theLogMsg, extra=logExtra())
                    if self.kafka_enabled:
                        try:
                            self._send_enriched_data_to_kafka(tweet, enriched_data)
                        except Exception as e:
                            theLogMsg = settings.DWC_ERROR_SEND_TO_KAFKA
                            self.logger.error(theLogMsg, extra=logExtra(e))
                            dd_monitoring.increment('tweet_to_kafka_failure',
                                                    tags=['error_type:kafka'])
                    else:
                        self.logger.debug(json.dumps(enriched_data, indent=2))
            # Stop processing if we were told to restart
            if self._getRestartSearchFlag():
                self.logger.info("Restart flag is true; restarting myself")
                break

    def _wait_for_rules(self):
        """Wait for the Redis rules to appear"""
        # Get the list of rules from Redis
        self.redis_rules = [rule for rule in self._get_redis_rules()]

        if len(self.redis_rules) == 0:
            self.logger.info('Waiting for rules', extra=logExtra())

        # If there are no rules assigned to this Traptor, simma down and wait a minute
        while len(self.redis_rules) == 0:
            self.logger.debug('No Redis rules assigned', extra=logExtra({
                    'sleep_seconds': self.rule_check_interval
            }))
            time.sleep(self.rule_check_interval)
            self.redis_rules = [rule for rule in self._get_redis_rules()]

        # We got rules, tell my supervisors about them
        self.logger.info(settings.DWG_RULE_COUNT['key'], extra=logExtra({
                settings.DWG_RULE_COUNT['value']: len(self.redis_rules)
        }))

    def run(self, args=None, aLogger=None):
        """
        Run method for running a traptor instance.
        It sets up the logging, connections, grabs the rules from redis,
        and starts writing data to kafka if enabled.

        :param args: CLI arguements, if any.
        """
        # Setup connections and logging
        self._setup(args, aLogger)

        # Create the thread for the pubsub restart check
        ps_check = threading.Thread(group=None,
                                    target=self._listenToRedisForRestartFlag
                                    )
        ps_check.setDaemon(True)
        ps_check.start()

        # Create the thread for the heartbeat message
        heartbeat = threading.Thread(group=None,
                                     target=self._send_heartbeat_message
                                     )
        heartbeat.setDaemon(True)
        heartbeat.start()

        self.logger.debug("Heartbeat started. Now to check for the rules")

        # Do all the things
        while True:
            self._delete_rule_counters()
            self._wait_for_rules()

            # Concatenate all of the rule['value'] fields
            self.twitter_rules = self._make_twitter_rules(self.redis_rules)
            self.logger.debug('Twitter rules', extra=logExtra({
                    'dbg-rules': self.twitter_rules.encode('utf-8')
            }))

            # Make the rule and limit message counters
            if self.traptor_type != 'locations':
                if self.enable_stats_collection:
                    self._make_rule_counters()
                self._make_limit_message_counter()

            if not self.test:
                self._create_birdy_stream()

            if self.traptor_type == 'locations':
                self.locations_rule = self._get_locations_traptor_rule()

            # reset Restart Search flag back to False
            self._setRestartSearchFlag(False)
            try:
                # Start collecting data
                self._main_loop()
            except ChunkedEncodingError as e:
                theLogMsg = "Ran into a ChunkedEncodingError while processing "\
                    "tweets. Restarting Traptor from top of main process loop"
                self.logger.error(theLogMsg, extra=logExtra(e))


def sendRuleToRedis(aRedisConn, aRule, aRuleIndex=sys.maxint):
    aRedisConn.hmset('traptor-{0}:{1}:{2}'.format(
            my_traptor_type, my_traptor_id, aRuleIndex), aRule
    )


def getAppParamStr(aEnvVar, aDefault=None, aCliArg=None):
    """
    Retrieves a string parameter from either the environment
    var or CLI param that overrides it, using aDefault if
    neither are defined.

    :param str aEnvVar: the name of the Environment variable.
    :param str aDefault: the default value to use if None found.
    :param str aCliArg: the name of the CLI argument.
    :return: str: Returns the parameter value to use.
    """
    if aCliArg and aCliArg.strip():
        return aCliArg.strip()
    else:
        return os.getenv(aEnvVar, aDefault)


def getLoggingLevel(aLogLevelArg):
    """
    Get the logging level that should be reported.

    :param str aLogLevelArg: the CLI param
    :return: str: Returns one of the logging levels supported.
    """
    theLogLevel = getAppParamStr('LOG_LEVEL', settings.LOG_LEVEL, aLogLevelArg)
    if theLogLevel and theLogLevel.upper() in \
            ('CRITICAL', 'ERROR', 'WARNING', 'INFO', 'DEBUG'):
        theLogLevel = theLogLevel.upper()
    else:
        theLogLevel = 'INFO'
    return theLogLevel


def createArgumentParser():
    """
    Create and return the parser used for defining and processing CLI arguments.

    :return: ArgumentParser: returns the parser object.
    """
    parser = argparse.ArgumentParser()
    parser.add_argument(
            '--skipdelay',
            action='store_true',  # which defaults to False.
            help='Skips the artificial delay to wait 30 seconds.'
    )
    parser.add_argument(
            '--test',
            action='store_true',  # which defaults to False.
            help='Skips connecting to Twitter.'
    )
    parser.add_argument(
            '--loglevel',
            help='CRITICAL | ERROR | WARNING | INFO | DEBUG (case insensitive).'
    )
    parser.add_argument(
            '--log_file',
            help='Specify the LOG_FILE name.'
    )
    parser.add_argument(
            '--redis_pubsub',
            help='Specify the Traptor Redis PubSub channel.'
    )
    parser.add_argument(
            '--type',
            help='Specify the Traptor Type: track | follow | locations'
    )
    parser.add_argument(
            '--id',
            help='Specify the Traptor ID (an integer)'
    )
    parser.add_argument(
            '--interval',
            help='Specify the number of seconds between rule checks.'
    )
    parser.add_argument(
            '--kafka_enabled',
            help='Specify true for output to kafka or false for stdout.'
    )
    parser.add_argument(
            '--stats',
            help='Specify true or false for stats collection.'
    )
    parser.add_argument(
            '--log_stdout',
            help='Specify true to force logs to stdout.'
    )
    parser.add_argument(
            '--rule',
            help='Specify a rule to act upon for testing.'
    )
    parser.add_argument(
            '--heartbeat',
            help='Specify the number of seconds between heartbeat notifications.'
    )
    return parser


def main():
    """ Command line interface to run a traptor instance. """
    args = createArgumentParser().parse_args()

    global my_component
    whatisrunning = get_main()
    whatisextchar = whatisrunning.rfind('.')
    if whatisextchar > -1:
        whatisrunning = whatisrunning[:whatisextchar]
    my_component = whatisrunning
    global my_traptor_type
    my_traptor_type = getAppParamStr('TRAPTOR_TYPE', 'track', args.type)
    global my_traptor_id
    my_traptor_id = int(getAppParamStr('TRAPTOR_ID', '0', args.id))

    # Redis connections
    redis_host = os.getenv('REDIS_HOST', 'localhost')
    redis_port = int(os.getenv('REDIS_PORT', 6379))
    redis_db = int(os.getenv('REDIS_DB', 5))

    redis_conn = redis.StrictRedis(
        host=redis_host, port=redis_port, db=redis_db, decode_responses=True
    )

    # Redis pubsub connection
    pubsub_conn = redis.StrictRedis(
        host=redis_host, port=redis_port, db=redis_db
    )

    # Redis heartbeat connection
    heartbeat_conn = redis.StrictRedis(
        host=redis_host, port=redis_port, db=redis_db
    )

    # Twitter api keys
    if os.getenv('CONSUMER_KEY', '').startswith('ADD_'):
        api_keys = settings.APIKEYS
    else:
        api_keys = {
            'CONSUMER_KEY': os.getenv('CONSUMER_KEY'),
            'CONSUMER_SECRET': os.getenv('CONSUMER_SECRET'),
            'ACCESS_TOKEN': os.getenv('ACCESS_TOKEN'),
            'ACCESS_TOKEN_SECRET': os.getenv('ACCESS_TOKEN_SECRET')
        }
    if not api_keys or not api_keys['CONSUMER_KEY']:
        raise SystemExit('No API keys found')

    # Create the traptor instance
    traptor_instance = Traptor(
            redis_conn=redis_conn,
            pubsub_conn=pubsub_conn,
            heartbeat_conn=heartbeat_conn,
            traptor_notify_channel=getAppParamStr(
                'REDIS_PUBSUB_CHANNEL', 'traptor-notify', args.redis_pubsub
            ),
            rule_check_interval=int(getAppParamStr(
                    'RULE_CHECK_INTERVAL', '60', args.interval
            )),
            traptor_type=my_traptor_type,
            traptor_id=my_traptor_id,
            apikeys=api_keys,
            kafka_enabled=str2bool(getAppParamStr(
                    'KAFKA_ENABLED', 'true', args.kafka_enabled
            )),
            kafka_hosts=os.getenv('KAFKA_HOSTS', 'localhost:9092'),
            kafka_topic=os.getenv('KAFKA_TOPIC', 'traptor'),
            use_sentry=str2bool(os.getenv('USE_SENTRY', 'false')),
            sentry_url=os.getenv('SENTRY_URL', None),
            test=args.test,
            enable_stats_collection=str2bool(getAppParamStr(
                    'ENABLE_STATS_COLLECTION', 'true', args.stats
            )),
            heartbeat_interval=int(getAppParamStr(
                    'HEARTBEAT_INTERVAL', '0', args.heartbeat
            ))
    )

    # Ensure we setup our CONSTS before we start actually doing things with threads
    dd_monitoring.DEFAULT_TAGS = [
            'traptor_type:{}'.format(traptor_instance.traptor_type),
            'traptor_id:{}'.format(traptor_instance.traptor_id),
            'traptor_version:{}'.format(version.__version__),
    ]
    global my_logger
    my_logger = LogFactory.get_instance(
            name=traptor_instance.name,
            json=str2bool(os.getenv('LOG_JSON', settings.LOG_JSON)),
            stdout=str2bool(getAppParamStr(
                    'LOG_STDOUT', settings.LOG_STDOUT, args.log_stdout
            )),
            level=getLoggingLevel(args.loglevel),
            dir=getAppParamStr('LOG_DIR', settings.LOG_DIR),
            file=getAppParamStr('LOG_FILE', settings.LOG_FILE, args.log_file)
    )

    if settings.DW_ENABLED:
        dw_config(settings.DW_CONFIG)
        my_logger.register_callback('>=INFO', dw_callback)

    # Wait until all the other containers are up and going...
    if not args.skipdelay:
        print('waiting 30 sec for other containers to get up and going...')
        time.sleep(30)
    else:
        print('skipping artificial delay')

    # Run the traptor instance
    try:
        # Was a test rule passed in?
        if args.rule:
            sendRuleToRedis(redis_conn, {
                'rule_id': 'ARG-7777', 'tag': '7777-rule', 'value': args.rule
            })

        my_logger.info('Starting Traptor', extra=logExtra())
        my_logger.debug('Traptor', extra=logExtra(repr(traptor_instance)))
        traptor_instance.run(args, my_logger)
    except Exception as e:
        theLogMsg = 'Caught exception when running Traptor'
        my_logger.error(theLogMsg, extra=logExtra(e))
        dd_monitoring.increment('traptor_error_occurred',
                                tags=['error_type:traptor_start'])
        if str2bool(getAppParamStr('USE_SENTRY', 'false')):
            client = Client(getAppParamStr('SENTRY_URL'))
            client.captureException()
        raise e

if __name__ == '__main__':
    from raven import Client
    try:
        main()
    except KeyboardInterrupt:
        print("\n")
        sys.exit(0)

    # We should never leave main()
    sys.exit(1)<|MERGE_RESOLUTION|>--- conflicted
+++ resolved
@@ -517,7 +517,6 @@
             :returns: A ``str`` of twitter rules that can be loaded into the
                       a birdy twitter stream.
         """
-<<<<<<< HEAD
         phrases = []
 
         for rule in rules:
@@ -546,12 +545,6 @@
 
         rules_str = ','.join(phrases)
         self.logger.debug('Twitter rules string: {}'.format(rules_str.encode('utf-8')))
-=======
-        rules_str = ','.join([rule['value'] for rule in rules])
-        self.logger.debug('Twitter rules', extra=logExtra({
-                'rules_str': rules_str.encode('utf-8')
-        }))
->>>>>>> aa0e1144
         return rules_str
 
     def _create_rule_counter(self, rule_id):
