# coding=utf-8
"""Traptor unit tests."""
# To run with autotest and coverage and print all output to console run:
#   py.test -s --cov=traptor --looponfail tests/
from collections import deque
from datetime import datetime, timedelta
import time
import os
import json

import token_bucket
from redis import StrictRedis, ConnectionError
import pytest
from mock import MagicMock, call
import mockredis
from tenacity import wait_none

from traptor import version
from traptor.birdy.twitter import TwitterApiError, TwitterAuthError
from traptor.traptor import Traptor
from traptor.traptor_birdy import TraptorBirdyClient
from traptor.traptor_limit_counter import TraptorLimitCounter
from scripts.rule_extract import RulesToRedis
from scutils.log_factory import LogObject
from scutils.stats_collector import RollingTimeWindow


def getAppParamStr(aEnvVar, aDefault=None, aCliArg=None):
    """
    Retrieves a string parameter from either the environment
    var or CLI param that overrides it, using aDefault if
    neither are defined.

    :param str aEnvVar: the name of the Environment variable.
    :param str aDefault: the default value to use if None found.
    :param str aCliArg: the name of the CLI argument.
    :return: str: Returns the parameter value to use.
    """
    if aCliArg and aCliArg.strip():
        return aCliArg.strip()
    else:
        return os.getenv(aEnvVar, aDefault)


@pytest.fixture()
def redis_conn():
    redis_conn = mockredis.mock_strict_redis_client(host='localhost', port=6379, db=5)
    return redis_conn


@pytest.fixture()
def pubsub_conn():
    """Create a connection for the Redis PubSub."""
    p_conn = mockredis.mock_strict_redis_client(host='localhost', port=6379, db=5)
    return p_conn


@pytest.fixture()
def traptor_notify_channel():
    """Create a traptor notification channel."""
    return getAppParamStr(
        'REDIS_PUBSUB_CHANNEL', 'traptor-notify'
    )


@pytest.fixture()
def redis_rules(request, redis_conn):
    """Load up some sample traptor rules into Redis."""
    with open('tests/data/track_rules.json') as f:
        track_rules = [json.loads(line) for line in f]
    with open('tests/data/follow_rules.json') as f:
        follow_rules = [json.loads(line) for line in f]
    with open('tests/data/locations_rules.json') as f:
        locations_rules = [json.loads(line) for line in f]

    # conn = StrictRedis(host=HOST_FOR_TESTING, port=6379, db=5)
    conn = redis_conn
    conn.flushdb()

    rc = RulesToRedis(conn)
    rc.send_rules(traptor_type='track', rules=track_rules)
    rc.send_rules(traptor_type='follow', rules=follow_rules)
    rc.send_rules(traptor_type='locations', rules=locations_rules)

    def cleanup():
        conn.flushdb()

    request.addfinalizer(cleanup)

    return conn


@pytest.fixture()
def mock_redis_info_success_response():
    """Mock instance of a successful redis.info response."""
    info = {
        'redis_version': '999.999.999',
        'redis_git_sha1': '1e09e31b11',
        'redis_git_dirty': 0,
        'redis_build_id': 'f05c0e7d7d91e005',
        'redis_mode': 'standalone',
        'os': 'Linux 4.8.0 - 1 - amd64 x86_64',
        'arch_bits': 64
    }

    return info


@pytest.fixture(params=['track',
                        'follow',
                        'locations',
                        ])
def traptor(request, redis_conn, pubsub_conn, heartbeat_conn, traptor_notify_channel, mock_redis_info_success_response):
    """Create a Traptor instance."""
    APIKEYS = ({
        'CONSUMER_KEY': '',
        'CONSUMER_SECRET': '',
        'ACCESS_TOKEN': '',
        'ACCESS_TOKEN_SECRET': ''
    })
    traptor_instance = Traptor(redis_conn=redis_conn,
                               pubsub_conn=pubsub_conn,
                               heartbeat_conn=heartbeat_conn,
                               traptor_notify_channel=traptor_notify_channel,
                               rule_check_interval=2,
                               traptor_type=request.param,
                               traptor_id=0,
                               apikeys=APIKEYS,
                               kafka_enabled=False,
                               kafka_hosts='localhost:9092',
                               kafka_topic='traptor_test',
                               use_sentry=False,
                               sentry_url=None,
                               test=True
                               )

    traptor_instance.redis_conn.info = MagicMock(
        side_effect=[mock_redis_info_success_response])

    traptor_instance.logger = MagicMock()

    return traptor_instance


@pytest.fixture
def tweets(request, traptor):
    """Create a list of tweets."""
    with open('tests/data/' + traptor.traptor_type + '_tweet.json') as f:
        loaded_tweet = json.load(f)

    return loaded_tweet


@pytest.fixture
def no_match_tweet(request, traptor):
    """Create a list of non-tweet messages."""
    with open('tests/data/no_match_tweet.json') as f:
        loaded_tweet = json.load(f)

    return loaded_tweet


@pytest.fixture
def non_tweet_stream_messages(request, traptor):
    """Create a list of non-tweet stream messages."""
    stream_messages = list()

    for message_file in os.listdir("tests/data/"):
        if message_file.endswith("_message.json"):
            with open("tests/data/" + message_file) as f:
                stream_messages.append(json.load(f))

    return stream_messages


@pytest.fixture
def pubsub_messages(request):
    """Create a list of pubsub messages."""
    with open('tests/data/pubsub_messages.txt') as f:
        messages = [line for line in f]

    return messages


@pytest.fixture()
def heartbeat_conn():
    """Create a connection for the heartbeat."""
    hb_conn = mockredis.mock_strict_redis_client(host='localhost', port=6379, db=5)
    return hb_conn


@pytest.fixture(params=['classic.json', 'classic_hidden.json', 'extended_hidden.json'])
def extended_tweets(request):
    with open('tests/data/extended_tweets/{}'.format(request.param)) as f:
        loaded_tweet = json.load(f)

    return loaded_tweet


class TestRuleExtract():
    """Test the rule extraction functionality."""

    def test_track(self, redis_rules):
        """Test retrieving the tracking rules."""
        assert {b'tag': b'test', b'value': b'happy', b'status': b'active', b'description': b'Tweets for a hashtag',
                b'appid': b'test-appid', b'date_added': b'2016-05-10 16:58:34',
                b'rule_type': b'track', b'orig_type': b'keyword', b'rule_id': b'12347'} == redis_rules.hgetall('traptor-track:0:0')

    def test_follow(self, redis_rules):
        """Test retrieving the follow rules."""
        assert {b'tag': b'test', b'value': b'17919972', b'status': b'active', b'description': b'Tweets from some user',
                b'appid': b'test-appid', b'date_added': b'2016-05-10 16:58:34',
                b'rule_type': b'follow', b'orig_type': b'userid', b'rule_id': b'12345'} == redis_rules.hgetall('traptor-follow:0:0')

    def test_locations(self, redis_rules):
        """Test retrieving the location rules."""
        assert {b'tag': b'test', b'value': b'-122.75,36.8,-121.75,37.8', b'status': b'active',
                b'description': b'Tweets from some continent', b'appid': b'test-appid',
                b'date_added': b'2016-05-10 16:58:34',
                b'rule_type': b'locations', b'orig_type': b'geo', b'rule_id': b'12346'} == redis_rules.hgetall('traptor-locations:0:0')


class TestTraptor(object):
    """Traptor tests."""

    # Internal Functions
    def test_setup(self, traptor):
        """
            Ensure we can set up a Traptor.
            Covers the following methods:

            _setup_birdy()
            _setup_kafka() [Kafka connection expected to be None in offline mode]
            _setup()
        """
        traptor._setup()

        assert isinstance(traptor.logger, LogObject)
        assert traptor._getRestartSearchFlag() is False
        assert traptor.kafka_conn is None
        assert isinstance(traptor.birdy_conn, TraptorBirdyClient)

    def test_check_redis_pubsub_for_restart(self, traptor):
        """Test pubsub message causes the restart_flag to be set to True."""
        traptor._setup()
        # mock response
        data = {'data': traptor.traptor_type + ':' + str(traptor.traptor_id)}

        def stop_after(*args, **kwargs):
            traptor.exit = True
            return data

        pubsub = MagicMock()
        pubsub.subscribe = MagicMock()
        pubsub.get_message = MagicMock(side_effect=stop_after)
        pubsub.close = MagicMock()
        traptor.pubsub_conn = MagicMock()
        traptor.pubsub_conn.pubsub = MagicMock(return_value=pubsub)

        traptor._listenToRedisForRestartFlag()
        restart_flag = traptor._getRestartSearchFlag()
        assert restart_flag == True
        assert pubsub.subscribe.call_count == 1
        assert pubsub.get_message.call_count == 1
        assert pubsub.close.call_count == 1

    def test_redis_rules(self, redis_rules, traptor):
        """Ensure the correct rules are retrieved for the Traptor type."""
        traptor._setup()
        traptor.redis_conn = redis_rules

        traptor.redis_rules = [rule for rule in traptor._get_redis_rules()]

        if traptor.traptor_type == 'track':
            assert traptor.redis_rules == [{'tag': 'test', 'value': 'happy', 'status': 'active',
                                            'description': 'Tweets for a hashtag', 'appid': 'test-appid',
                                            'date_added': '2016-05-10 16:58:34', 'rule_type': 'track',
                                            'orig_type': 'keyword', 'rule_id': '12347'}]
        if traptor.traptor_type == 'follow':
            assert traptor.redis_rules == [{'tag': 'test', 'value': '17919972', 'status': 'active',
                                            'description': 'Tweets from some user', 'appid': 'test-appid',
                                            'date_added': '2016-05-10 16:58:34', 'rule_type': 'follow',
                                            'orig_type': 'userid', 'rule_id': '12345'}]
        if traptor.traptor_type == 'locations':
            assert traptor.redis_rules == [{'tag': 'test', 'value': '-122.75,36.8,-121.75,37.8', 'status': 'active',
                                            'description': 'Tweets from some continent', 'appid': 'test-appid',
                                            'date_added': '2016-05-10 16:58:34', 'rule_type': 'locations',
                                            'orig_type': 'geo', 'rule_id': '12346'}]

    def test_twitter_rules(self, redis_rules, traptor):
        """Ensure Traptor can create Twitter rules from the Redis rules."""
        traptor._setup()
        traptor.redis_conn = redis_rules

        traptor.redis_rules = [rule for rule in traptor._get_redis_rules()]
        traptor.twitter_rules = traptor._make_twitter_rules(traptor.redis_rules)

        if traptor.traptor_type == 'track':
            assert traptor.twitter_rules == 'happy'
        if traptor.traptor_type == 'follow':
            assert traptor.twitter_rules == '17919972'
        if traptor.traptor_type == 'locations':
            assert traptor.twitter_rules == '-122.75,36.8,-121.75,37.8'

    # Heartbeat and Stay Alive

    def test_ensure_heartbeat_message_is_produced(self, traptor):
        """Ensure Traptor can produce heartbeat messages."""
        traptor._setup()

        traptor.heartbeat_conn = MagicMock()
        traptor._add_heartbeat_message_to_redis = MagicMock(return_value=1)

        result = traptor._add_heartbeat_message_to_redis(traptor.heartbeat_conn,
                                                         'track',
                                                         '0')
        assert result == 1

    def test_ensure_heartbeat_raises_error_if_encountered(self, traptor):
        """Ensure Traptor handles Redis connection issues when producing a heartbeat."""
        with pytest.raises(ConnectionError):
            traptor._setup()

            traptor.heartbeat_conn = MagicMock()
            traptor.heartbeat_conn.setex.side_effect = ConnectionError

            traptor._add_heartbeat_message_to_redis(traptor.heartbeat_conn)

    def test_ensure_traptor_stays_alive_until_rules_are_found(self, traptor):
        traptor._setup()

        traptor.rule_check_interval = 2
        traptor.logger.info = MagicMock()

        empty_response = {}
        good_response = {"Rule": "Fun"}

        traptor._get_redis_rules = MagicMock(side_effect=[empty_response, empty_response, good_response])
        traptor._wait_for_rules()

        assert traptor.logger.info.call_count == 3

    def test_ensure_traptor_builds_the_correct_filter_string(self, traptor):

        traptor.logger = MagicMock()
        traptor.traptor_type = 'track'

        traptor.twitter_rules = traptor._make_twitter_rules([
            {
                "rule_id": u"1",
                "value": u"happy",
                "rule_type": u"track",
                "orig_type": u"keyword"
            },
            {
                "rule_id": u"2",
                "value": u"summer",
                "rule_type": u"track",
                "orig_type": u"hashtag"
            },
            {
                "rule_id": u"3",
                "value": u"#apple",
                "rule_type": u"track",
                "orig_type": u"hashtag"
            },
            {
                "rule_id": u"4",
                "value": u"#sliding door",
                "rule_type": u"track",
                "orig_type": u"hashtag"
            },
            {
                "rule_id": u"5",
                "value": u"summer",
                "rule_type": u"track",
                "orig_type": u"hashtag"
            },
            {
                "rule_id": u"6",
                "value": u"今日中国",
                "rule_type": u"track",
                "orig_type": u"keyword"
            }])

<<<<<<< HEAD
        assert traptor.twitter_rules == 'happy,#summer,#apple,#sliding #door'
=======
        given_set = set(traptor.twitter_rules.split(','))
        expected_set = set(u'#apple,#sliding #door,#summer,今日中国,happy'.split(','))
        assert len(given_set.difference(expected_set)) == 0
        assert len(expected_set.difference(given_set)) == 0
>>>>>>> fe025198

    # Tweet Enrichments

    def test_ensure_traptor_only_enriches_tweets(self, traptor, non_tweet_stream_messages):
        """Ensure Traptor only performs rule matching on tweets."""
        traptor._setup()
        traptor.limit_counter = MagicMock()

        if traptor.traptor_type in ['track']:
            for message in non_tweet_stream_messages:
                enriched_data = traptor._enrich_tweet(message)
                assert enriched_data == message

    def test_ensure_traptor_is_in_tweet_on_no_match(self, redis_rules, traptor, no_match_tweet):
        """Ensure that the traptor section is added to a tweet when no rule matches."""
        traptor._setup()
        traptor.redis_conn = redis_rules

        traptor.redis_rules = [rule for rule in traptor._get_redis_rules()]
        traptor.twitter_rules = traptor._make_twitter_rules(traptor.redis_rules)

        traptor.birdy_stream = MagicMock(return_value=no_match_tweet)
        traptor.birdy_stream.stream = traptor.birdy_stream

        tweet = traptor.birdy_stream.stream()
        enriched_data = traptor._enrich_tweet(tweet)

        if traptor.traptor_type in ['track', 'follow', 'locations']:
            assert enriched_data['traptor']['created_at_iso'] == '2016-02-22T01:34:53+00:00'

        if traptor.traptor_type in ['track', 'follow']:
            assert enriched_data['traptor']['rule_tag'] == 'Not Found'
            assert enriched_data['traptor']['rule_value'] == 'Not Found'

    def test_ensure_rule_counters_correctly_created(self, redis_rules, traptor):
        """Ensure _create_rule_counter correctly creates rule counters."""
        traptor._setup()
        traptor.redis_conn = redis_rules

        actual_counter = traptor._create_rule_counter('python')

        assert isinstance(actual_counter, RollingTimeWindow)

    def test_ensure_internal_rule_counters_are_correctly_made_for_rules(self, redis_rules, traptor):
        """Ensure _make_rule_counters makes the correct number of rule counters for the internal rules."""
        traptor._setup()
        traptor.redis_conn = redis_rules

        traptor.redis_rules = [rule for rule in traptor._get_redis_rules()]
        traptor.twitter_rules = traptor._make_twitter_rules(traptor.redis_rules)

        if traptor.traptor_type != 'locations':
            traptor._make_rule_counters()

            assert len(traptor.rule_counters) == 1

        if traptor.traptor_type == 'track':
            assert traptor.rule_counters['12347'] is not None

        if traptor.traptor_type == 'follow':
            assert traptor.rule_counters['12345'] is not None

        if traptor.traptor_type == 'locations':
            assert len(traptor.rule_counters) == 0

    def test_ensure_internal_rule_counters_are_properly_deleted(self, redis_rules, traptor):
        """Ensure _delete_rule_counters are properly deleted."""
        traptor._setup()
        traptor.redis_conn = redis_rules

        traptor.logger.info = MagicMock()
        traptor.logger.error = MagicMock()

        traptor.redis_rules = [rule for rule in traptor._get_redis_rules()]
        traptor.twitter_rules = traptor._make_twitter_rules(traptor.redis_rules)

        if traptor.traptor_type != 'locations':
            traptor._make_rule_counters()
            assert len(traptor.rule_counters) == 1

        if traptor.traptor_type == 'track':
            assert traptor.rule_counters['12347'] is not None

            traptor._delete_rule_counters()
            assert traptor.logger.error.call_count == 0
            assert traptor.logger.info.call_count == 3

        if traptor.traptor_type == 'follow':
            assert traptor.rule_counters['12345'] is not None

            traptor._delete_rule_counters()
            assert traptor.logger.error.call_count == 0
            assert traptor.logger.info.call_count == 3

        if traptor.traptor_type == 'locations':
            assert len(traptor.rule_counters) == 0

    def test_ensure_limit_message_counter_is_correctly_created(self, redis_rules, traptor):
        """Ensure _make_limit_message_counter makes the limit counter"""
        traptor._setup()
        traptor.redis_conn = redis_rules

        if traptor.traptor_type != 'locations':
            traptor._make_limit_message_counter()
            assert traptor.limit_counter is not None
            assert type(traptor.limit_counter) == TraptorLimitCounter

            l_key = "limit:{}:{}".format(traptor.traptor_type, traptor.traptor_id)
            assert traptor.limit_counter.get_key() == l_key

    # Main Loop

    def test_main_loop(self, redis_rules, traptor, tweets):
        """Ensure we can loop through the streaming Twitter data."""
        traptor._setup()

        traptor.redis_conn = redis_rules

        traptor.redis_rules = [rule for rule in traptor._get_redis_rules()]
        traptor.twitter_rules = traptor._make_twitter_rules(traptor.redis_rules)

        if traptor.traptor_type == 'locations':
            traptor.locations_rule = traptor._get_locations_traptor_rule()

        # The birdy_stream will just look like whatever tweet has been loaded
        traptor.birdy_stream = MagicMock(return_value=tweets)
        traptor.birdy_stream.stream = traptor.birdy_stream

        tweet = traptor.birdy_stream.stream()

        # Do the rule matching against the redis rules
        enriched_data = traptor._enrich_tweet(tweet)

        # This is actually testing the rule matching
        if traptor.traptor_type == 'track':
            assert enriched_data['traptor']['created_at_iso'] == '2016-02-22T01:34:53+00:00'
            assert enriched_data['traptor']['collection_rules'][0]['rule_tag'] == 'test'
            assert enriched_data['traptor']['collection_rules'][0]['rule_value'] == 'happy'
            assert enriched_data['traptor']['collection_rules'][0]['rule_type'] == 'track'
            assert enriched_data['traptor']['collection_rules'][0]['tag'] == 'test'
            assert enriched_data['traptor']['collection_rules'][0]['value'] == 'happy'
            assert enriched_data['traptor']['collection_rules'][0]['status'] == 'active'
            assert enriched_data['traptor']['collection_rules'][0]['description'] == 'Tweets for a hashtag'
            assert enriched_data['traptor']['collection_rules'][0]['appid'] == 'test-appid'

        if traptor.traptor_type == 'follow':
            assert enriched_data['traptor']['created_at_iso'] == '2016-02-20T03:52:59+00:00'
            assert enriched_data['traptor']['collection_rules'][0]['rule_tag'] == 'test'
            assert enriched_data['traptor']['collection_rules'][0]['rule_value'] == '17919972'
            assert enriched_data['traptor']['collection_rules'][0]['rule_type'] == 'follow'
            assert enriched_data['traptor']['collection_rules'][0]['tag'] == 'test'
            assert enriched_data['traptor']['collection_rules'][0]['value'] == '17919972'
            assert enriched_data['traptor']['collection_rules'][0]['status'] == 'active'
            assert enriched_data['traptor']['collection_rules'][0]['description'] == 'Tweets from some user'
            assert enriched_data['traptor']['collection_rules'][0]['appid'] == 'test-appid'

        if traptor.traptor_type == 'locations':
            assert enriched_data['traptor']['created_at_iso'] == '2016-02-23T02:02:54+00:00'
            assert enriched_data['traptor']['collection_rules'][0]['rule_tag'] == 'test'
            assert enriched_data['traptor']['collection_rules'][0]['rule_value'] == '-122.75,36.8,-121.75,37.8'
            assert enriched_data['traptor']['collection_rules'][0]['rule_type'] == 'locations'
            assert enriched_data['traptor']['collection_rules'][0]['tag'] == 'test'
            assert enriched_data['traptor']['collection_rules'][0]['value'] == '-122.75,36.8,-121.75,37.8'
            assert enriched_data['traptor']['collection_rules'][0]['status'] == 'active'
            assert enriched_data['traptor']['collection_rules'][0]['description'] == 'Tweets from some continent'
            assert enriched_data['traptor']['collection_rules'][0]['appid'] == 'test-appid'

    @pytest.mark.extended
    def test_main_loop_extended(self, redis_rules, traptor, extended_tweets):
        """Ensure we can loop through the streaming Twitter data."""
        traptor._setup()
        traptor.redis_conn = redis_rules

        # The birdy_stream will just look like whatever tweet has been loaded
        traptor.birdy_stream = MagicMock(return_value=extended_tweets)
        traptor.birdy_stream.stream = traptor.birdy_stream

        tweet = traptor.birdy_stream.stream()

        if traptor.traptor_type == 'follow':
            with open('data/extended_tweets/follow_rules.json') as f:
                traptor.redis_rules = [json.load(f)]
            traptor.twitter_rules = traptor._make_twitter_rules(traptor.redis_rules)

            # Do the rule matching against the redis rules
            enriched_data = traptor._enrich_tweet(tweet)

            assert enriched_data['traptor']['collection_rules'][0]['rule_value'] == '735369652956766200'

        if traptor.traptor_type == 'track':
            with open('data/extended_tweets/track_rules.json') as f:
                traptor.redis_rules = [json.load(f)]
            traptor.twitter_rules = traptor._make_twitter_rules(traptor.redis_rules)

            # Do the rule matching against the redis rules
            enriched_data = traptor._enrich_tweet(tweet)

            assert enriched_data['traptor']['collection_rules'][0]['rule_value'] == 'tweet'

    def test_invalid_follow_returns_blank(self, traptor):
        traptor.logger = MagicMock()
        traptor.logger = MagicMock()
        traptor.logger = MagicMock()
        traptor.traptor_type = 'follow'
        rules_str = traptor._make_twitter_rules([{"value": "ishouldbeint"}])

        assert len(rules_str) == 0

    def test_connection_retry(self, traptor):
        """Ensure we can correctly retry connection failures, throttling, and auth failures."""

        traptor.logger = MagicMock()

        # Trade out the wait policy for the unit test
        traptor._create_birdy_stream.retry.wait = wait_none()

        if traptor.traptor_type == 'follow':
            traptor._create_twitter_follow_stream = MagicMock(side_effect=None)

            try:
                traptor._create_birdy_stream()
            except Exception as e:
                # Follow should not throw exception
                raise e

            assert traptor._create_twitter_follow_stream.call_count == 1

        elif traptor.traptor_type == 'track':
            traptor._create_twitter_track_stream = MagicMock(side_effect=[
                TwitterApiError("api error 1"),
                TwitterApiError("api error 2"),
                TwitterApiError("api error 3"),
                TwitterApiError("api error 4"),
                None  # Finally succeed
            ])

            try:
                traptor._create_birdy_stream()
            except Exception as e:
                # Track should not throw exception
                raise e

            assert traptor._create_twitter_track_stream.call_count == 5

        elif traptor.traptor_type == 'locations':
            traptor._create_twitter_locations_stream = MagicMock(side_effect=TwitterAuthError("auth error"))

            try:
                traptor._create_birdy_stream()
            except TwitterAuthError as e:
                # Locations should throw TwitterAuthError
                pass

            assert traptor._create_twitter_locations_stream.call_count == 1

    def test_token_bucket(self):
        storage = token_bucket.MemoryStorage()
        limiter = token_bucket.Limiter(10, 10, storage)
        for i in range(30):
            if limiter.consume('key'):
                print("Write to kafka")
            else:
                print("Filter")
            import time
            time.sleep(.05)

    def test_rate_logger(self, traptor):
        traptor.kafka_rate['test'] = deque([1, 2, 3])
        traptor.twitter_rate['test'] = deque([1, 2, 3])
        traptor.logger = MagicMock()
        traptor._log_rates(4.0, 4.0)
        assert traptor.logger.method_calls ==[call.info('Twitter Rate', extra={'count': 3, 'tags': ['traptor_type:None', 'traptor_id:None'], 'rule_value': 'test', 'max_tps': 1.0, 'component': 'traptor', 'min_tps': 0.0, 'average_tps': 0.75, 'traptor_version': version.__version__}),
                                              call.info('Kafka Rate', extra={'count': 3, 'tags': ['traptor_type:None', 'traptor_id:None'], 'rule_value': 'test', 'max_tps': 1.0, 'component': 'traptor', 'min_tps': 0.0, 'average_tps': 0.75, 'traptor_version': version.__version__})]

    def test_rate_logger_out_of_range(self, traptor):
        traptor.kafka_rate['test'] = deque()
        traptor.twitter_rate['test'] = deque()
        traptor.logger = MagicMock()
        traptor._log_rates(4.0, 4.0)
        assert traptor.logger.method_calls == [call.info('Twitter Rate', extra={'count': 0, 'tags': ['traptor_type:None', 'traptor_id:None'], 'rule_value': 'test', 'max_tps': 0.0, 'component': 'traptor', 'min_tps': 0.0, 'average_tps': 0.0, 'traptor_version': version.__version__}),
                                               call.info('Kafka Rate', extra={'count': 0, 'tags': ['traptor_type:None', 'traptor_id:None'], 'rule_value': 'test', 'max_tps': 0.0, 'component': 'traptor', 'min_tps': 0.0, 'average_tps': 0.0, 'traptor_version': version.__version__})]

    def test_rate_logger_length_one(self, traptor):
        traptor.kafka_rate['test'] = deque([2])
        traptor.twitter_rate['test'] = deque([2])
        traptor.logger = MagicMock()
        traptor._log_rates(4.0, 4.0)
        assert traptor.logger.method_calls == [call.info('Twitter Rate', extra={'count': 1, 'tags': ['traptor_type:None', 'traptor_id:None'], 'rule_value': 'test', 'max_tps': 1.0, 'component': 'traptor', 'min_tps': 0.0, 'average_tps': 0.25, 'traptor_version': version.__version__}),
                                               call.info('Kafka Rate', extra={'count': 1, 'tags': ['traptor_type:None', 'traptor_id:None'], 'rule_value': 'test', 'max_tps': 1.0, 'component': 'traptor', 'min_tps': 0.0, 'average_tps': 0.25, 'traptor_version': version.__version__})]

    def test_filter_maintenance(self, traptor):
        now = time.time()
        traptor.twitter_rate['test'] = deque([time.time() - 360, time.time() - 240, time.time() - 120, now])
        traptor.kafka_rate['test'] = deque([time.time() - 360, time.time() - 240, time.time() - 120, now])

        traptor._filter_maintenance(now, 30.0)

        assert traptor.twitter_rate['test'] == deque([now])
        assert traptor.kafka_rate['test'] == deque([now])
        traptor._filter_maintenance(now, 30.0)

    def test_is_filtered_one_rule_value(self, traptor):

        enriched_data = {
            "traptor": {
                "collection_rules": [{"value": "air force"}]
            }
        }

        traptor.rate_limiting_enabled = True

        for i in range(100):
            traptor._is_filtered(enriched_data)
            time.sleep(.01)

        assert len(traptor.twitter_rate['air force']) == 100
        assert 20 <= len(traptor.kafka_rate['air force']) <= 22<|MERGE_RESOLUTION|>--- conflicted
+++ resolved
@@ -383,14 +383,10 @@
                 "orig_type": u"keyword"
             }])
 
-<<<<<<< HEAD
-        assert traptor.twitter_rules == 'happy,#summer,#apple,#sliding #door'
-=======
         given_set = set(traptor.twitter_rules.split(','))
         expected_set = set(u'#apple,#sliding #door,#summer,今日中国,happy'.split(','))
         assert len(given_set.difference(expected_set)) == 0
         assert len(expected_set.difference(given_set)) == 0
->>>>>>> fe025198
 
     # Tweet Enrichments
 
